--- conflicted
+++ resolved
@@ -371,11 +371,7 @@
         Ok(commit.len())
     }
 
-<<<<<<< HEAD
-    fn generate_commit<D: MutTxDatastore<RowId = RowPointer>>(
-=======
     fn generate_commit(
->>>>>>> a58bfd40
         &self,
         ctx: &ExecutionContext,
         unwritten_commit: &mut MutexGuard<'_, Commit>,
