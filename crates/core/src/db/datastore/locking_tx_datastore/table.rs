use super::{
    btree_index::{BTreeIndex, BTreeIndexRangeIter},
    RowId,
};
use crate::db::datastore::traits::{ColId, TableSchema};
use nonempty::NonEmpty;
use spacetimedb_sats::{AlgebraicValue, ProductType, ProductValue};
use std::{
    collections::{BTreeMap, HashMap},
    ops::RangeBounds,
};

pub(crate) struct Table {
    pub(crate) row_type: ProductType,
    pub(crate) schema: TableSchema,
    pub(crate) indexes: HashMap<NonEmpty<ColId>, BTreeIndex>,
    pub(crate) rows: BTreeMap<RowId, ProductValue>,
}

impl Table {
    pub(crate) fn insert_index(&mut self, mut index: BTreeIndex) {
        index.build_from_rows(self.scan_rows()).unwrap();
        self.indexes.insert(index.cols.clone().map(ColId), index);
    }

    pub(crate) fn insert(&mut self, row_id: RowId, row: ProductValue) {
        for (_, index) in self.indexes.iter_mut() {
            index.insert(&row).unwrap();
        }
        self.rows.insert(row_id, row);
    }

    pub(crate) fn delete(&mut self, row_id: &RowId) -> Option<ProductValue> {
        let row = self.rows.remove(row_id)?;
        for (cols, index) in self.indexes.iter_mut() {
            let col_value = row.project_not_empty(&cols.clone().map(|x| x.0)).unwrap();
            index.delete(&col_value, row_id)
        }
        Some(row)
    }

    pub(crate) fn get_row(&self, row_id: &RowId) -> Option<&ProductValue> {
        self.rows.get(row_id)
    }

    pub(crate) fn get_row_type(&self) -> &ProductType {
        &self.row_type
    }

    pub(crate) fn get_schema(&self) -> &TableSchema {
        &self.schema
    }

    pub(crate) fn scan_rows(&self) -> impl Iterator<Item = &ProductValue> {
        self.rows.values()
    }

    /// When there's an index for `cols`,
    /// returns an iterator over the [`BTreeIndex`] that yields all the `RowId`s
    /// that match the specified `range` in the indexed column.
    ///
    /// Matching is defined by `Ord for AlgebraicValue`.
<<<<<<< HEAD
    ///
    /// For a unique index this will always yield at most one `RowId`.
    pub(crate) fn index_seek<'a>(
        &'a self,
        cols: NonEmpty<ColId>,
        value: &'a AlgebraicValue,
    ) -> Option<BTreeIndexRangeIter<'a>> {
        self.indexes.get(&cols).map(|index| index.seek(value))
    }

    pub(crate) fn _index_scan(&self, cols: NonEmpty<ColId>) -> BTreeIndexIter<'_> {
        self.indexes.get(&cols).unwrap().scan()
    }

    pub(crate) fn _index_range_scan(
        &self,
        cols: NonEmpty<ColId>,
        range: impl RangeBounds<AlgebraicValue>,
    ) -> BTreeIndexRangeIter<'_> {
        self.indexes.get(&cols).unwrap().scan_range(range)
=======
    pub(crate) fn index_seek(
        &self,
        col_id: ColId,
        range: &impl RangeBounds<AlgebraicValue>,
    ) -> Option<BTreeIndexRangeIter<'_>> {
        self.indexes.get(&col_id).map(|index| index.seek(range))
>>>>>>> f2d038d8
    }
}<|MERGE_RESOLUTION|>--- conflicted
+++ resolved
@@ -60,34 +60,11 @@
     /// that match the specified `range` in the indexed column.
     ///
     /// Matching is defined by `Ord for AlgebraicValue`.
-<<<<<<< HEAD
-    ///
-    /// For a unique index this will always yield at most one `RowId`.
-    pub(crate) fn index_seek<'a>(
-        &'a self,
-        cols: NonEmpty<ColId>,
-        value: &'a AlgebraicValue,
-    ) -> Option<BTreeIndexRangeIter<'a>> {
-        self.indexes.get(&cols).map(|index| index.seek(value))
-    }
-
-    pub(crate) fn _index_scan(&self, cols: NonEmpty<ColId>) -> BTreeIndexIter<'_> {
-        self.indexes.get(&cols).unwrap().scan()
-    }
-
-    pub(crate) fn _index_range_scan(
+    pub(crate) fn index_seek(
         &self,
         cols: NonEmpty<ColId>,
-        range: impl RangeBounds<AlgebraicValue>,
-    ) -> BTreeIndexRangeIter<'_> {
-        self.indexes.get(&cols).unwrap().scan_range(range)
-=======
-    pub(crate) fn index_seek(
-        &self,
-        col_id: ColId,
         range: &impl RangeBounds<AlgebraicValue>,
     ) -> Option<BTreeIndexRangeIter<'_>> {
-        self.indexes.get(&col_id).map(|index| index.seek(range))
->>>>>>> f2d038d8
+        self.indexes.get(&cols).map(|index| index.seek(range))
     }
 }