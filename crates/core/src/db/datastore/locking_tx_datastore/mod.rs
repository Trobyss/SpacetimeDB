mod btree_index;
mod sequence;
mod table;

use itertools::Itertools;
use nonempty::NonEmpty;
use parking_lot::{
    lock_api::{ArcMutexGuard, ArcRwLockReadGuard},
    Mutex, RawMutex,
};

use self::{
    btree_index::{BTreeIndex, BTreeIndexRangeIter},
    sequence::Sequence,
    table::Table,
};
use std::ops::Deref;
use std::time::{Duration, Instant};
use std::{
    borrow::Cow,
    collections::{BTreeMap, BTreeSet, HashMap},
    ops::RangeBounds,
    sync::Arc,
    vec,
};

use super::{
    system_tables::{
        system_tables, StColumnRow, StIndexRow, StSequenceRow, StTableRow, SystemTable, ST_COLUMNS_ID, ST_COLUMNS_NAME,
        ST_CONSTRAINTS_NAME, ST_INDEXES_ID, ST_INDEXES_NAME, ST_SEQUENCES_ID, ST_SEQUENCES_NAME, ST_TABLES_ID,
    },
    traits::{self, DataRow, MutTx, MutTxDatastore, TxData, TxDatastore},
};
use crate::db::datastore::system_tables::{
    st_constraints_schema, st_module_schema, table_name_is_system, StColumnFields, StConstraintFields, StConstraintRow,
    StIndexFields, StModuleRow, StSequenceFields, StTableFields, ST_CONSTRAINTS_ID, ST_MODULE_ID, WASM_MODULE,
};
use crate::db::db_metrics::{DB_METRICS, MAX_TX_CPU_TIME};
use crate::execution_context::ExecutionContext;
use crate::{db::datastore::system_tables, error::IndexError};
use crate::{
    db::datastore::traits::{TxOp, TxRecord},
    db::{
        datastore::system_tables::{st_columns_schema, st_indexes_schema, st_sequences_schema, st_table_schema},
        messages::{transaction::Transaction, write::Operation},
        ostorage::ObjectDB,
    },
    error::{DBError, TableError},
};
use anyhow::anyhow;
use parking_lot::{lock_api::ArcRwLockWriteGuard, RawRwLock, RwLock};
use spacetimedb_lib::{metrics::METRICS, Address};
use spacetimedb_primitives::*;
use spacetimedb_sats::data_key::{DataKey, ToDataKey};
use spacetimedb_sats::db::def::*;
use spacetimedb_sats::db::error::SchemaErrors;
use spacetimedb_sats::hash::Hash;
use spacetimedb_sats::relation::RelValue;
use spacetimedb_sats::{
    db::auth::{StAccess, StTableType},
    AlgebraicType, AlgebraicValue, ProductType, ProductValue,
};
use thiserror::Error;

#[derive(Error, Debug, PartialEq, Eq)]
pub enum SequenceError {
    #[error("Sequence with name `{0}` already exists.")]
    Exist(String),
    #[error("Sequence `{0}`: The increment is 0, and this means the sequence can't advance.")]
    IncrementIsZero(String),
    #[error("Sequence `{0}`: The min_value {1} must < max_value {2}.")]
    MinMax(String, i128, i128),
    #[error("Sequence `{0}`: The start value {1} must be >= min_value {2}.")]
    MinStart(String, i128, i128),
    #[error("Sequence `{0}`: The start value {1} must be <= min_value {2}.")]
    MaxStart(String, i128, i128),
    #[error("Sequence `{0}` failed to decode value from Sled (not a u128).")]
    SequenceValue(String),
    #[error("Sequence ID `{0}` not found.")]
    NotFound(SequenceId),
    #[error("Sequence applied to a non-integer field. Column `{col}` is of type {{found.to_sats()}}.")]
    NotInteger { col: String, found: AlgebraicType },
    #[error("Sequence ID `{0}` still had no values left after allocation.")]
    UnableToAllocate(SequenceId),
    #[error("Autoinc constraint on table {0:?} spans more than one column: {1:?}")]
    MultiColumnAutoInc(TableId, NonEmpty<ColId>),
}

const SEQUENCE_PREALLOCATION_AMOUNT: i128 = 4_096;

/// A `DataRef` represents a row stored in a table.
///
/// A table row always has a [`DataKey`] associated with it.
/// This is in contrast to rows that are materialized during query execution
/// which may or may not have an associated `DataKey`.
#[derive(Copy, Clone)]
pub struct DataRef<'a> {
    id: &'a DataKey,
    data: &'a ProductValue,
}

impl<'a> DataRef<'a> {
    fn new(id: &'a RowId, data: &'a ProductValue) -> Self {
        let id = &id.0;
        Self { id, data }
    }

    pub fn view(self) -> &'a ProductValue {
        self.data
    }

    pub fn id(self) -> &'a DataKey {
        self.id
    }

    pub fn to_rel_value(self) -> RelValue {
        RelValue::new(self.data.clone(), Some(*self.id))
    }
}

// StateView trait, is designed to define the behavior of viewing internal datastore states.
// Currently, it applies to: CommittedState, MutTxId, and TxId.
trait StateView {
    fn get_schema(&self, table_id: &TableId) -> Option<&TableSchema>;

    fn table_id_from_name(&self, table_name: &str, database_address: Address) -> super::Result<Option<TableId>> {
        self.iter_by_col_eq(
            &ExecutionContext::internal(database_address),
            &ST_TABLES_ID,
            NonEmpty::new(StTableFields::TableName.col_id()),
            AlgebraicValue::String(table_name.to_owned()),
        )
        .map(|mut iter| {
            iter.next()
                .map(|row| TableId(*row.view().elements[0].as_u32().unwrap()))
        })
    }

    fn iter<'a>(&'a self, ctx: &'a ExecutionContext, table_id: &TableId) -> super::Result<Iter<'a>>;

    fn table_exists(&self, table_id: &TableId) -> bool;

    /// Returns an iterator,
    /// yielding every row in the table identified by `table_id`,
    /// where the values of `cols` are contained in `range`.
    fn iter_by_col_range<'a, R: RangeBounds<AlgebraicValue>>(
        &'a self,
        ctx: &'a ExecutionContext,
        table_id: &TableId,
        cols: NonEmpty<ColId>,
        range: R,
    ) -> super::Result<IterByColRange<'a, R>>;

    fn iter_by_col_eq<'a>(
        &'a self,
        ctx: &'a ExecutionContext,
        table_id: &TableId,
        cols: NonEmpty<ColId>,
        value: AlgebraicValue,
    ) -> super::Result<IterByColEq<'_>> {
        self.iter_by_col_range(ctx, table_id, cols, value)
    }

    fn schema_for_table(&self, ctx: &ExecutionContext, table_id: TableId) -> super::Result<Cow<'_, TableSchema>> {
        if let Some(schema) = self.get_schema(&table_id) {
            return Ok(Cow::Borrowed(schema));
        }

        // Look up the table_name for the table in question.
        let table_id_col = NonEmpty::new(StTableFields::TableId.col_id());

        // let table_id_col = NonEmpty::new(.col_id());
        let value: AlgebraicValue = table_id.into();
        let rows = self
            .iter_by_col_eq(ctx, &ST_TABLES_ID, table_id_col, table_id.into())?
            .collect::<Vec<_>>();
        let row = rows
            .first()
            .ok_or_else(|| TableError::IdNotFound(SystemTable::st_table, table_id.into()))?;
        let el = StTableRow::try_from(row.view())?;
        let table_name = el.table_name.to_owned();
        let table_id = el.table_id;

        // Look up the columns for the table in question.
        let mut columns = self
            .iter_by_col_eq(
                ctx,
                &ST_COLUMNS_ID,
                NonEmpty::new(StColumnFields::TableId.col_id()),
                value,
            )?
            .map(|row| {
                let el = StColumnRow::try_from(row.view())?;
                Ok(ColumnSchema {
                    table_id: el.table_id,
                    col_pos: el.col_pos,
                    col_name: el.col_name.into(),
                    col_type: el.col_type,
                })
            })
            .collect::<super::Result<Vec<_>>>()?;

        columns.sort_by_key(|col| col.col_pos);

        // Look up the constraints for the table in question.
        let mut constraints = Vec::new();
        for data_ref in self.iter_by_col_eq(
            ctx,
            &ST_CONSTRAINTS_ID,
            NonEmpty::new(StConstraintFields::TableId.col_id()),
            table_id.into(),
        )? {
            let row = data_ref.view();

            let el = StConstraintRow::try_from(row)?;
            let constraint_schema = ConstraintSchema {
                constraint_id: el.constraint_id,
                constraint_name: el.constraint_name.to_string(),
                constraints: el.constraints,
                table_id: el.table_id,
                columns: el.columns,
            };
            constraints.push(constraint_schema);
        }

        // Look up the sequences for the table in question.
        let mut sequences = Vec::new();
        for data_ref in self.iter_by_col_eq(
            ctx,
            &ST_SEQUENCES_ID,
            NonEmpty::new(StSequenceFields::TableId.col_id()),
            AlgebraicValue::U32(table_id.into()),
        )? {
            let row = data_ref.view();

            let el = StSequenceRow::try_from(row)?;
            let sequence_schema = SequenceSchema {
                sequence_id: el.sequence_id,
                sequence_name: el.sequence_name.to_string(),
                table_id: el.table_id,
                col_pos: el.col_pos,
                increment: el.increment,
                start: el.start,
                min_value: el.min_value,
                max_value: el.max_value,
                allocated: el.allocated,
            };
            sequences.push(sequence_schema);
        }

        // Look up the indexes for the table in question.
        let mut indexes = Vec::new();
        for data_ref in self.iter_by_col_eq(
            ctx,
            &ST_INDEXES_ID,
            NonEmpty::new(StIndexFields::TableId.col_id()),
            table_id.into(),
        )? {
            let row = data_ref.view();

            let el = StIndexRow::try_from(row)?;
            let index_schema = IndexSchema {
                table_id: el.table_id,
                columns: el.columns,
                index_name: el.index_name.into(),
                is_unique: el.is_unique,
                index_id: el.index_id,
                index_type: el.index_type,
            };
            indexes.push(index_schema);
        }

        Ok(Cow::Owned(TableSchema::new(
            table_id,
            table_name,
            columns,
            indexes,
            constraints,
            sequences,
            el.table_type,
            el.table_access,
        )))
    }
}

// Type aliases for lock gaurds
type SharedWriteGuard<T> = ArcRwLockWriteGuard<RawRwLock, T>;
type SharedMutexGuard<T> = ArcMutexGuard<RawMutex, T>;
type SharedReadGuard<T> = ArcRwLockReadGuard<RawRwLock, T>;

#[allow(dead_code)]
pub struct TxId {
    committed_state_shared_lock: SharedReadGuard<CommittedState>,
    lock_wait_time: Duration,
    timer: Instant,
}

impl StateView for TxId {
    fn get_schema(&self, table_id: &TableId) -> Option<&TableSchema> {
        self.committed_state_shared_lock.get_schema(table_id)
    }

    fn iter<'a>(&'a self, ctx: &'a ExecutionContext, table_id: &TableId) -> super::Result<Iter<'a>> {
        self.committed_state_shared_lock.iter(ctx, table_id)
    }

    fn table_exists(&self, table_id: &TableId) -> bool {
        self.committed_state_shared_lock.table_exists(table_id)
    }

    /// Returns an iterator,
    /// yielding every row in the table identified by `table_id`,
    /// where the values of `cols` are contained in `range`.
    fn iter_by_col_range<'a, R: RangeBounds<AlgebraicValue>>(
        &'a self,
        ctx: &'a ExecutionContext,
        table_id: &TableId,
        cols: NonEmpty<ColId>,
        range: R,
    ) -> super::Result<IterByColRange<'a, R>> {
        match self.committed_state_shared_lock.index_seek(table_id, &cols, &range) {
            Some(committed_rows) => Ok(IterByColRange::CommittedIndex(CommittedIndexIter {
                ctx,
                table_id: *table_id,
                tx_state: None,
                committed_state: &self.committed_state_shared_lock,
                committed_rows,
                num_committed_rows_fetched: 0,
            })),
            None => self
                .committed_state_shared_lock
                .iter_by_col_range(ctx, table_id, cols, range),
        }
    }
}

#[allow(dead_code)]
impl TxId {
    fn release(self, ctx: &ExecutionContext) {
        let workload = &ctx.workload();
        let db = &ctx.database();
        let reducer = ctx.reducer_name().unwrap_or_default();
        let elapsed_time = self.timer.elapsed();
        let cpu_time = elapsed_time - self.lock_wait_time;
        DB_METRICS
            .rdb_num_txns
            .with_label_values(workload, db, reducer, &false)
            .inc();
        DB_METRICS
            .rdb_txn_cpu_time_sec
            .with_label_values(workload, db, reducer)
            .observe(cpu_time.as_secs_f64());
        DB_METRICS
            .rdb_txn_elapsed_time_sec
            .with_label_values(workload, db, reducer)
            .observe(elapsed_time.as_secs_f64());
    }
}

/// Represents a Mutable transaction. Holds locks for its duration
///
/// The initialization of this struct is sensitive because improper
/// handling can lead to deadlocks. Therefore, it is strongly recommended to use
/// `Locking::begin_mut_tx()` for instantiation to ensure safe acquisition of locks.
pub struct MutTxId {
    tx_state: TxState,
    committed_state_write_lock: SharedWriteGuard<CommittedState>,
    sequence_state_lock: SharedMutexGuard<SequencesState>,
    memory_lock: SharedMutexGuard<BTreeMap<DataKey, Arc<Vec<u8>>>>,
    lock_wait_time: Duration,
    timer: Instant,
}

struct CommittedState {
    tables: HashMap<TableId, Table>,
}

impl StateView for CommittedState {
    fn get_schema(&self, table_id: &TableId) -> Option<&TableSchema> {
        self.tables.get(table_id).map(|table| table.get_schema())
    }

    fn iter<'a>(&'a self, ctx: &'a ExecutionContext, table_id: &TableId) -> super::Result<Iter<'a>> {
        if self.table_exists(table_id) {
            return Ok(Iter::new(ctx, *table_id, None, self));
        }
        Err(TableError::IdNotFound(SystemTable::st_table, table_id.0).into())
    }

    fn table_exists(&self, table_id: &TableId) -> bool {
        self.tables.contains_key(table_id)
    }

    /// Returns an iterator,
    /// yielding every row in the table identified by `table_id`,
    /// where the values of `cols` are contained in `range`.
    fn iter_by_col_range<'a, R: RangeBounds<AlgebraicValue>>(
        &'a self,
        ctx: &'a ExecutionContext,
        table_id: &TableId,
        cols: NonEmpty<ColId>,
        range: R,
    ) -> super::Result<IterByColRange<'a, R>> {
        Ok(IterByColRange::Scan(ScanIterByColRange {
            range,
            cols,
            scan_iter: self.iter(ctx, table_id)?,
        }))
    }
}

impl CommittedState {
    fn new() -> Self {
        Self { tables: HashMap::new() }
    }

    fn get_or_create_table(&mut self, table_id: TableId, schema: TableSchema) -> &mut Table {
        self.tables.entry(table_id).or_insert_with(|| Table::new(schema))
    }

    fn get_table(&mut self, table_id: &TableId) -> Option<&mut Table> {
        self.tables.get_mut(table_id)
    }

    fn merge(&mut self, tx_state: TxState, memory: BTreeMap<DataKey, Arc<Vec<u8>>>) -> TxData {
        let mut tx_data = TxData { records: vec![] };
        for (table_id, table) in tx_state.insert_tables {
            let commit_table = self.get_or_create_table(table_id, table.schema.clone());
            // The schema may have been modified in the transaction.
            commit_table.schema = table.schema;

            tx_data.records.extend(table.rows.into_iter().map(|(row_id, row)| {
                commit_table.insert(row_id, row.clone());
                let pv = row;
                let bytes = match row_id.0 {
                    DataKey::Data(data) => Arc::new(data.to_vec()),
                    DataKey::Hash(_) => memory.get(&row_id.0).unwrap().clone(),
                };
                TxRecord {
                    op: TxOp::Insert(bytes),
                    table_id,
                    table_name: commit_table.schema.table_name.clone(),
                    key: row_id.0,
                    product_value: pv,
                }
            }));

            // Add all newly created indexes to the committed state
            for (_, index) in table.indexes {
                if !commit_table.indexes.contains_key(&index.cols) {
                    commit_table.insert_index(index);
                }
            }
        }
        for (table_id, row_ids) in tx_state.delete_tables {
            // NOTE: it is possible that the delete_tables contain a row in a table
            // that was created in the current transaction and not committed yet.
            // These delete row operations should be skipped here. e.g.
            //
            // 1. Start a transaction
            // 2. Create a table (table_id = 1)
            // 3. Insert a row (row_id = 1) into table 1
            // 4. Delete row 1 from table 1
            // 5. Commit the transaction
            if let Some(table) = self.get_table(&table_id) {
                for row_id in row_ids {
                    if let Some(pv) = table.delete(&row_id) {
                        tx_data.records.push(TxRecord {
                            op: TxOp::Delete,
                            table_id,
                            table_name: table.schema.table_name.clone(),
                            key: row_id.0,
                            product_value: pv,
                        })
                    }
                }
            }
        }
        tx_data
    }

    pub fn index_seek<'a>(
        &'a self,
        table_id: &TableId,
        cols: &NonEmpty<ColId>,
        range: &impl RangeBounds<AlgebraicValue>,
    ) -> Option<BTreeIndexRangeIter<'a>> {
        if let Some(table) = self.tables.get(table_id) {
            table.index_seek(cols, range)
        } else {
            None
        }
    }

    fn bootstrap_system_tables(&mut self, database_address: Address) -> Result<(), DBError> {
        let mut sequences_start: HashMap<TableId, i128> = HashMap::with_capacity(10);

        // Insert the table row into st_tables, creating st_tables if it's missing
        let st_tables = self.get_or_create_table(ST_TABLES_ID, st_table_schema());

        // Insert the table row into `st_tables` for all system tables
        for schema in system_tables() {
            let table_id = schema.table_id;
            // Reset the row count metric for this system table
            METRICS
                .rdb_num_table_rows
                .with_label_values(&database_address, &table_id.0, &schema.table_name)
                .set(0);

            let row = StTableRow {
                table_id,
                table_name: schema.table_name,
                table_type: StTableType::System,
                table_access: StAccess::Public,
            };
            let row = ProductValue::from(row);
            let data_key = row.to_data_key();
            st_tables.rows.insert(RowId(data_key), row);

            *sequences_start.entry(ST_TABLES_ID).or_default() += 1;
        }

        // Insert the columns into `st_columns`
        let st_columns = self.get_or_create_table(ST_COLUMNS_ID, st_columns_schema());

        for col in system_tables().into_iter().flat_map(|x| x.columns().to_vec()) {
            let row = StColumnRow {
                table_id: col.table_id,
                col_pos: col.col_pos,
                col_name: col.col_name.clone(),
                col_type: col.col_type.clone(),
            };
            let row = ProductValue::from(row);
            let data_key = row.to_data_key();

            st_columns.rows.insert(RowId(data_key), row);
            // Increment row count for st_columns
            METRICS
                .rdb_num_table_rows
                .with_label_values(&database_address, &ST_COLUMNS_ID.into(), ST_COLUMNS_NAME)
                .inc();
        }

        // Insert the FK sorted by table/column so it show together when queried.

        // Insert constraints into `st_constraints`
        let st_constraints = self.get_or_create_table(ST_CONSTRAINTS_ID, st_constraints_schema());

        for (i, constraint) in system_tables()
            .iter()
            .flat_map(|x| &x.constraints)
            .sorted_by_key(|x| (x.table_id, x.columns.clone()))
            .enumerate()
        {
            let row = StConstraintRow {
                constraint_id: i.into(),
                columns: constraint.columns.clone(),
                constraint_name: constraint.constraint_name.clone(),
                constraints: constraint.constraints,
                table_id: constraint.table_id,
            };
            let row = ProductValue::from(row);
            let data_key = row.to_data_key();
            st_constraints.rows.insert(RowId(data_key), row);
            // Increment row count for st_constraints
            METRICS
                .rdb_num_table_rows
                .with_label_values(&database_address, &ST_CONSTRAINTS_ID.into(), ST_CONSTRAINTS_NAME)
                .inc();

            *sequences_start.entry(ST_CONSTRAINTS_ID).or_default() += 1;
        }

        // Insert the indexes into `st_indexes`
        let st_indexes = self.get_or_create_table(ST_INDEXES_ID, st_indexes_schema());

        for (i, index) in system_tables()
            .iter()
            .flat_map(|x| &x.indexes)
            .sorted_by_key(|x| (&x.table_id, &x.columns))
            .enumerate()
        {
            let row = StIndexRow {
                index_id: i.into(),
                table_id: index.table_id,
                index_type: index.index_type,
                columns: index.columns.clone(),
                index_name: index.index_name.clone(),
                is_unique: index.is_unique,
            };
            let row = ProductValue::from(row);
            let data_key = row.to_data_key();
            st_indexes.rows.insert(RowId(data_key), row);
            // Increment row count for st_indexes
            METRICS
                .rdb_num_table_rows
                .with_label_values(&database_address, &ST_INDEXES_ID.into(), ST_INDEXES_NAME)
                .inc();

            *sequences_start.entry(ST_INDEXES_ID).or_default() += 1;
        }

        // We don't add the row here but with `MutProgrammable::set_program_hash`, but we need to register the table
        // in the internal state.
        self.get_or_create_table(ST_MODULE_ID, st_module_schema());

        let st_sequences = self.get_or_create_table(ST_SEQUENCES_ID, st_sequences_schema());

        // We create sequences last to get right the starting number
        // so, we don't sort here
        for (i, col) in system_tables().into_iter().flat_map(|x| x.sequences).enumerate() {
            //Is required to advance the start position before insert the row
            *sequences_start.entry(ST_SEQUENCES_ID).or_default() += 1;

            let row = StSequenceRow {
                sequence_id: i.into(),
                sequence_name: col.sequence_name,
                table_id: col.table_id,
                col_pos: col.col_pos,
                increment: col.increment,
                start: *sequences_start.get(&col.table_id).unwrap_or(&col.start),
                min_value: col.min_value,
                max_value: col.max_value,
                allocated: col.allocated,
            };
            let row = ProductValue::from(row);
            let data_key = row.to_data_key();
            st_sequences.rows.insert(RowId(data_key), row);
            // Increment row count for st_sequences
            METRICS
                .rdb_num_table_rows
                .with_label_values(&database_address, &ST_SEQUENCES_ID.into(), ST_SEQUENCES_NAME)
                .inc();
        }

        Ok(())
    }

    fn build_sequence_state(&mut self, sequence_state: &mut SequencesState) -> super::Result<()> {
        let st_sequences = self.tables.get(&ST_SEQUENCES_ID).unwrap();
        for row in st_sequences.scan_rows() {
            let sequence = StSequenceRow::try_from(row)?;
            // TODO: The system tables have initialized their value already, but this is wrong:
            // If we exceed  `SEQUENCE_PREALLOCATION_AMOUNT` we will get a unique violation
            let is_system_table = self
                .tables
                .get(&sequence.table_id)
                .map_or(false, |x| x.schema.table_type == StTableType::System);

            let schema = sequence.to_owned().into();

            let mut seq = Sequence::new(schema);
            // Now we need to recover the last allocation value.
            if !is_system_table && seq.value < sequence.allocated + 1 {
                seq.value = sequence.allocated + 1;
            }

            sequence_state.sequences.insert(sequence.sequence_id, seq);
        }
        Ok(())
    }

    fn build_indexes(&mut self) -> super::Result<()> {
        let st_indexes = self.tables.get(&ST_INDEXES_ID).unwrap();
        let rows = st_indexes.scan_rows().cloned().collect::<Vec<_>>();
        for row in rows {
            let index_row = StIndexRow::try_from(&row)?;
            let table = self.get_table(&index_row.table_id).unwrap();
            let mut index = BTreeIndex::new(
                index_row.index_id,
                index_row.table_id,
                index_row.columns.clone(),
                index_row.index_name.into(),
                index_row.is_unique,
            );
            index.build_from_rows(table.scan_rows())?;
            table.indexes.insert(index_row.columns, index);
        }
        Ok(())
    }

    /// After replaying all old transactions, tables which have rows will
    /// have been created in memory, but tables with no rows will not have
    /// been created. This function ensures that they are created.
    fn build_missing_tables(&mut self) -> super::Result<()> {
        let st_tables = self.tables.get(&ST_TABLES_ID).unwrap();
        let rows = st_tables.scan_rows().cloned().collect::<Vec<_>>();
        for row in rows {
            let table_row = StTableRow::try_from(&row)?;
            let table_id = table_row.table_id;
            if self.get_table(&table_id).is_none() {
                let schema = self
                    .schema_for_table(&ExecutionContext::default(), table_id)?
                    .into_owned();
                self.tables.insert(table_id, Table::new(schema));
            }
        }
        Ok(())
    }

    fn table_rows(&mut self, table_id: TableId, schema: TableSchema) -> &mut indexmap::IndexMap<RowId, ProductValue> {
        &mut self.tables.entry(table_id).or_insert_with(|| Table::new(schema)).rows
    }
}

/// `TxState` tracks all of the modifications made during a particular transaction.
/// Rows inserted during a transaction will be added to insert_tables, and similarly,
/// rows deleted in the transaction will be added to delete_tables.
///
/// Note that the state of a row at the beginning of a transaction is not tracked here,
/// but rather in the `CommittedState` structure.
///
/// Note that because a transaction may have several operations performed on the same
/// row, it is not the case that a call to insert a row guarantees that the row
/// will be present in `insert_tables`. Rather, a row will be present in `insert_tables`
/// if the cummulative effect of all the calls results in the row being inserted during
/// this transaction. The same holds for delete tables.
///
/// For a concrete example, suppose a row is already present in a table at the start
/// of a transaction. A call to delete that row will enter it into `delete_tables`.
/// A subsequent call to reinsert that row will not put it into `insert_tables`, but
/// instead remove it from `delete_tables`, as the cummulative effect is to do nothing.
///
/// This data structure also tracks modifications beyond inserting and deleting rows.
/// In particular, creating indexes and sequences is tracked by `insert_tables`.
///
/// This means that we have the following invariants, within `TxState` and also
/// the corresponding `CommittedState`:
///   - any row in `insert_tables` must not be in the associated `CommittedState`
///   - any row in `delete_tables` must be in the associated `CommittedState`
///   - any row cannot be in both `insert_tables` and `delete_tables`
struct TxState {
    //NOTE: Need to preserve order to correctly restore the db after reopen
    /// For each table,  additions have
    insert_tables: BTreeMap<TableId, Table>,
    delete_tables: BTreeMap<TableId, BTreeSet<RowId>>,
}

/// Represents whether a row has been previously committed, inserted
/// or deleted this transaction, or simply not present at all.
enum RowState<'a> {
    /// The row is present in the table because it was inserted
    /// in a previously committed transaction.
    Committed(&'a ProductValue),
    /// The row is present because it has been inserted in the
    /// current transaction.
    Insert(&'a ProductValue),
    /// The row is absent because it has been deleted in the
    /// current transaction.
    Delete,
    /// The row is not present in the table.
    Absent,
}

impl TxState {
    pub fn new() -> Self {
        Self {
            insert_tables: BTreeMap::new(),
            delete_tables: BTreeMap::new(),
        }
    }

    /// Returns the state of `row_id` within the table identified by `table_id`.
    #[tracing::instrument(skip_all)]
    pub fn get_row_op(&self, table_id: &TableId, row_id: &RowId) -> RowState {
        if let Some(true) = self.delete_tables.get(table_id).map(|set| set.contains(row_id)) {
            return RowState::Delete;
        }
        let Some(table) = self.insert_tables.get(table_id) else {
            return RowState::Absent;
        };
        table.get_row(row_id).map(RowState::Insert).unwrap_or(RowState::Absent)
    }

    #[tracing::instrument(skip_all)]
    pub fn get_row(&self, table_id: &TableId, row_id: &RowId) -> Option<&ProductValue> {
        if Some(true) == self.delete_tables.get(table_id).map(|set| set.contains(row_id)) {
            return None;
        }
        let Some(table) = self.insert_tables.get(table_id) else {
            return None;
        };
        table.get_row(row_id)
    }

    pub fn get_insert_table_mut(&mut self, table_id: &TableId) -> Option<&mut Table> {
        self.insert_tables.get_mut(table_id)
    }

    pub fn get_insert_table(&self, table_id: &TableId) -> Option<&Table> {
        self.insert_tables.get(table_id)
    }

    pub fn get_or_create_delete_table(&mut self, table_id: TableId) -> &mut BTreeSet<RowId> {
        self.delete_tables.entry(table_id).or_default()
    }

    /// When there's an index on `cols`,
    /// returns an iterator over the [BTreeIndex] that yields all the `RowId`s
    /// that match the specified `value` in the indexed column.
    ///
    /// Matching is defined by `Ord for AlgebraicValue`.
    ///
    /// For a unique index this will always yield at most one `RowId`.
    /// When there is no index this returns `None`.
    pub fn index_seek<'a>(
        &'a self,
        table_id: &TableId,
        cols: &NonEmpty<ColId>,
        range: &impl RangeBounds<AlgebraicValue>,
    ) -> Option<BTreeIndexRangeIter<'a>> {
        self.insert_tables.get(table_id)?.index_seek(cols, range)
    }
}

struct SequencesState {
    sequences: HashMap<SequenceId, Sequence>,
}

impl SequencesState {
    pub fn new() -> Self {
        Self {
            sequences: HashMap::new(),
        }
    }

    pub fn get_sequence_mut(&mut self, seq_id: SequenceId) -> Option<&mut Sequence> {
        self.sequences.get_mut(&seq_id)
    }
}

impl StateView for MutTxId {
    fn get_schema(&self, table_id: &TableId) -> Option<&TableSchema> {
        if let Some(schema) = self
            .tx_state
            .insert_tables
            .get(table_id)
            .map(|table| table.get_schema())
        {
            return Some(schema);
        }
        self.committed_state_write_lock
            .tables
            .get(table_id)
            .map(|table| table.get_schema())
    }

    fn iter<'a>(&'a self, ctx: &'a ExecutionContext, table_id: &TableId) -> super::Result<Iter> {
        if self.table_exists(table_id) {
            return Ok(Iter::new(
                ctx,
                *table_id,
                Some(&self.tx_state),
                &self.committed_state_write_lock,
            ));
        }
        Err(TableError::IdNotFound(SystemTable::st_table, table_id.0).into())
    }

    fn table_exists(&self, table_id: &TableId) -> bool {
        self.tx_state.insert_tables.contains_key(table_id)
            || self.committed_state_write_lock.tables.contains_key(table_id)
    }

    /// Returns an iterator,
    /// yielding every row in the table identified by `table_id`,
    /// where the values of `cols` are contained in `range`.
    fn iter_by_col_range<'a, R: RangeBounds<AlgebraicValue>>(
        &'a self,
        ctx: &'a ExecutionContext,
        table_id: &TableId,
        cols: NonEmpty<ColId>,
        range: R,
    ) -> super::Result<IterByColRange<R>> {
        // We have to index_seek in both the committed state and the current tx state.
        // First, we will check modifications in the current tx. It may be that the table
        // has not been modified yet in the current tx, in which case we will only search
        // the committed state. Finally, the table may not be indexed at all, in which case
        // we fall back to iterating the entire table.
        //
        // We need to check the tx_state first. In particular, it may be that the index
        // was only added in the current transaction.
        // TODO(george): It's unclear that we truly support dynamically creating an index
        // yet. In particular, I don't know if creating an index in a transaction and
        // rolling it back will leave the index in place.
        if let Some(inserted_rows) = self.tx_state.index_seek(table_id, &cols, &range) {
            // The current transaction has modified this table, and the table is indexed.
            Ok(IterByColRange::Index(IndexSeekIterMutTxId {
                ctx,
                table_id: *table_id,
                tx_state: &self.tx_state,
                inserted_rows,
                committed_rows: self.committed_state_write_lock.index_seek(table_id, &cols, &range),
                committed_state: &self.committed_state_write_lock,
                num_committed_rows_fetched: 0,
            }))
        } else {
            // Either the current transaction has not modified this table, or the table is not
            // indexed.
            match self.committed_state_write_lock.index_seek(table_id, &cols, &range) {
                Some(committed_rows) => Ok(IterByColRange::CommittedIndex(CommittedIndexIter {
                    ctx,
                    table_id: *table_id,
                    tx_state: Some(&self.tx_state),
                    committed_state: &self.committed_state_write_lock,
                    committed_rows,
                    num_committed_rows_fetched: 0,
                })),
                None => Ok(IterByColRange::Scan(ScanIterByColRange {
                    range,
                    cols,
                    scan_iter: self.iter(ctx, table_id)?,
                })),
            }
        }
    }
}

impl MutTxId {
    fn drop_col_eq(
        &mut self,
        table_id: TableId,
        col_pos: ColId,
        value: AlgebraicValue,
        database_address: Address,
    ) -> super::Result<()> {
        let ctx = ExecutionContext::internal(database_address);
        let rows = self.iter_by_col_eq(&ctx, &table_id, col_pos.into(), value)?;
        let ids_to_delete = rows.map(|row| RowId(*row.id())).collect::<Vec<_>>();
        if ids_to_delete.is_empty() {
            return Err(TableError::IdNotFound(SystemTable::st_columns, col_pos.0).into());
        }
        self.delete(&table_id, ids_to_delete);

        Ok(())
    }

    fn find_by_col_eq<'a, T>(
        &'a self,
        ctx: &'a ExecutionContext,
        table_id: TableId,
        col_pos: ColId,
        value: AlgebraicValue,
    ) -> super::Result<Option<T>>
    where
        T: TryFrom<&'a ProductValue>,
        <T as TryFrom<&'a ProductValue>>::Error: Into<DBError>,
    {
        let mut rows = self.iter_by_col_eq(ctx, &table_id, col_pos.into(), value)?;
        rows.next()
            .map(|row| T::try_from(row.view()).map_err(Into::into))
            .transpose()
    }

    #[tracing::instrument(skip_all)]
    fn get_next_sequence_value(&mut self, seq_id: SequenceId, database_address: Address) -> super::Result<i128> {
        {
            let Some(sequence) = self.sequence_state_lock.get_sequence_mut(seq_id) else {
                return Err(SequenceError::NotFound(seq_id).into());
            };

            // If there are allocated sequence values, return the new value, if it is not bigger than
            // the upper range of `sequence.allocated`
            if let Some(value) = sequence.gen_next_value().filter(|v| v < &sequence.allocated()) {
                return Ok(value);
            }
        }
        // Allocate new sequence values
        // If we're out of allocations, then update the sequence row in st_sequences to allocate a fresh batch of sequences.
        let ctx = ExecutionContext::internal(database_address);
        let old_seq_row = self
            .iter_by_col_eq(
                &ctx,
                &ST_SEQUENCES_ID,
                StSequenceFields::SequenceId.into(),
                seq_id.into(),
            )?
            .last()
            .unwrap()
            .data;
        let (seq_row, old_seq_row_id) = {
            let old_seq_row_id = RowId(old_seq_row.to_data_key());
            let mut seq_row = StSequenceRow::try_from(old_seq_row)?.to_owned();

            let Some(sequence) = self.sequence_state_lock.get_sequence_mut(seq_id) else {
                return Err(SequenceError::NotFound(seq_id).into());
            };
            seq_row.allocated = sequence.nth_value(SEQUENCE_PREALLOCATION_AMOUNT as usize);
            sequence.set_allocation(seq_row.allocated);
            (seq_row, old_seq_row_id)
        };

        self.delete(&ST_SEQUENCES_ID, [old_seq_row_id]);
        self.insert(ST_SEQUENCES_ID, ProductValue::from(seq_row), database_address)?;

        let Some(sequence) = self.sequence_state_lock.get_sequence_mut(seq_id) else {
            return Err(SequenceError::NotFound(seq_id).into());
        };
        if let Some(value) = sequence.gen_next_value() {
            return Ok(value);
        }
        Err(SequenceError::UnableToAllocate(seq_id).into())
    }

    fn create_sequence(
        &mut self,
        table_id: TableId,
        seq: SequenceDef,
        database_address: Address,
    ) -> super::Result<SequenceId> {
        log::trace!(
            "SEQUENCE CREATING: {} for table: {} and col: {}",
            seq.sequence_name,
            table_id,
            seq.col_pos
        );

        // Insert the sequence row into st_sequences
        // NOTE: Because st_sequences has a unique index on sequence_name, this will
        // fail if the table already exists.
        let sequence_row = StSequenceRow {
            sequence_id: 0.into(), // autogen'd
            sequence_name: seq.sequence_name,
            table_id,
            col_pos: seq.col_pos,
            allocated: seq.allocated,
            increment: seq.increment,
            start: seq.start.unwrap_or(1),
            min_value: seq.min_value.unwrap_or(1),
            max_value: seq.max_value.unwrap_or(i128::MAX),
        };
        let row = sequence_row.into();
        let result = self.insert(ST_SEQUENCES_ID, row, database_address)?;
        // TODO(centril): `result` is already owned, so pass that in.
        let sequence_row = StSequenceRow::try_from(&result)?.to_owned();
        let sequence_id = sequence_row.sequence_id;

        let schema: SequenceSchema = sequence_row.into();
        let insert_table = self.get_insert_table_mut(schema.table_id)?;
        insert_table.schema.update_sequence(schema.clone());
        self.sequence_state_lock
            .sequences
            .insert(schema.sequence_id, Sequence::new(schema));

        log::trace!("SEQUENCE CREATED: id = {}", sequence_id);

        Ok(sequence_id)
    }

    fn get_insert_table_mut(&mut self, table_id: TableId) -> super::Result<&mut Table> {
        self.tx_state
            .get_insert_table_mut(&table_id)
            .ok_or_else(|| TableError::IdNotFoundState(table_id).into())
    }

    fn drop_sequence(&mut self, sequence_id: SequenceId, database_address: Address) -> super::Result<()> {
        let ctx = ExecutionContext::internal(database_address);

        let st: StSequenceRow<&str> = self
            .find_by_col_eq(
                &ctx,
                ST_SEQUENCES_ID,
                StSequenceFields::SequenceId.col_id(),
                sequence_id.into(),
            )?
            .unwrap();

        let table_id = st.table_id;

        self.drop_col_eq(
            ST_SEQUENCES_ID,
            StSequenceFields::SequenceId.col_id(),
            sequence_id.into(),
            database_address,
        )?;

        self.sequence_state_lock.sequences.remove(&sequence_id);
        if let Some(insert_table) = self.tx_state.get_insert_table_mut(&table_id) {
            insert_table.schema.remove_sequence(sequence_id);
        }
        Ok(())
    }

    fn sequence_id_from_name(&self, seq_name: &str, database_address: Address) -> super::Result<Option<SequenceId>> {
        self.iter_by_col_eq(
            &ExecutionContext::internal(database_address),
            &ST_SEQUENCES_ID,
            StSequenceFields::SequenceName.into(),
            AlgebraicValue::String(seq_name.to_owned()),
        )
        .map(|mut iter| {
            iter.next().map(|row| {
                let id = row.view().elements[0].as_u32().unwrap();
                (*id).into()
            })
        })
    }

    fn create_constraint(
        &mut self,
        table_id: TableId,
        constraint: ConstraintDef,
        database_address: Address,
    ) -> super::Result<ConstraintId> {
        log::trace!(
            "CONSTRAINT CREATING: {} for table: {} and cols: {:?}",
            constraint.constraint_name,
            table_id,
            constraint.columns
        );

        // Verify we have 1 column if need `auto_inc`
        if constraint.constraints.has_autoinc() && constraint.columns.len() != 1 {
            return Err(SequenceError::MultiColumnAutoInc(table_id, constraint.columns).into());
        };

        // Insert the constraint row into st_constraint
        // NOTE: Because st_constraint has a unique index on constraint_name, this will
        // fail if the table already exists.
        let constraint_row = StConstraintRow {
            constraint_id: 0.into(), // autogen'd
            columns: constraint.columns.clone(),
            constraint_name: constraint.constraint_name.clone(),
            constraints: constraint.constraints,
            table_id,
        };

        let row = ProductValue::from(constraint_row);
        let result = self.insert(ST_CONSTRAINTS_ID, row, database_address)?;
        let constraint_row = StConstraintRow::try_from(&result)?;
        let constraint_id = constraint_row.constraint_id;

        let mut constraint = ConstraintSchema::from_def(table_id, constraint);
        constraint.constraint_id = constraint_id;
        let insert_table = self.get_insert_table_mut(constraint.table_id)?;
        let constraint_name = constraint.constraint_name.clone();
        insert_table.schema.update_constraint(constraint);

        log::trace!("CONSTRAINT CREATED: {}", constraint_name);

        Ok(constraint_id)
    }

    fn drop_constraint(&mut self, constraint_id: ConstraintId, database_address: Address) -> super::Result<()> {
        let ctx = ExecutionContext::internal(database_address);

        let st: StConstraintRow<&str> = self
            .find_by_col_eq(
                &ctx,
                ST_CONSTRAINTS_ID,
                StConstraintFields::ConstraintId.col_id(),
                constraint_id.into(),
            )?
            .unwrap();

        let table_id = st.table_id;

        self.drop_col_eq(
            ST_CONSTRAINTS_ID,
            StConstraintFields::ConstraintId.col_id(),
            constraint_id.into(),
            database_address,
        )?;

        if let Some(insert_table) = self.tx_state.get_insert_table_mut(&table_id) {
            insert_table.schema.remove_constraint(constraint_id);
        }

        Ok(())
    }

    fn constraint_id_from_name(
        &self,
        constraint_name: &str,
        database_address: Address,
    ) -> super::Result<Option<ConstraintId>> {
        let ctx = ExecutionContext::internal(database_address);

        Ok(self
            .find_by_col_eq::<StConstraintRow<&str>>(
                &ctx,
                ST_CONSTRAINTS_ID,
                StConstraintFields::ConstraintName.col_id(),
                AlgebraicValue::String(constraint_name.to_owned()),
            )?
            .map(|x| x.constraint_id))
    }

    fn validate_table(table_schema: &TableDef) -> super::Result<()> {
        if table_name_is_system(&table_schema.table_name) {
            return Err(TableError::System(table_schema.table_name.clone()).into());
        }

        table_schema
            .clone()
            .into_schema(0.into())
            .validated()
            .map_err(|err| DBError::Schema(SchemaErrors(err)))?;

        Ok(())
    }

    // NOTE: It is essential to keep this function in sync with the
    // `Self::schema_for_table`, as it must reflect the same steps used
    // to create database objects when querying for information about the table.
    fn create_table(&mut self, table_schema: TableDef, database_address: Address) -> super::Result<TableId> {
        log::trace!("TABLE CREATING: {}", table_schema.table_name);

        Self::validate_table(&table_schema)?;

        // Insert the table row into `st_tables`
        // NOTE: Because `st_tables` has a unique index on `table_name`, this will
        // fail if the table already exists.
        let row = StTableRow {
            table_id: ST_TABLES_ID,
            table_name: table_schema.table_name.clone(),
            table_type: table_schema.table_type,
            table_access: table_schema.table_access,
        };
        let table_id = StTableRow::try_from(&self.insert(ST_TABLES_ID, row.into(), database_address)?)?.table_id;

        // Generate the full definition of the table, with the generated indexes, constraints, sequences...
        let table_schema = table_schema.into_schema(table_id);

        // Insert the columns into `st_columns`
        for col in table_schema.columns() {
            let row = StColumnRow {
                table_id,
                col_pos: col.col_pos,
                col_name: col.col_name.clone(),
                col_type: col.col_type.clone(),
            };
            self.insert(ST_COLUMNS_ID, row.into(), database_address)?;
        }

        // Create the in memory representation of the table
        // NOTE: This should be done before creating the indexes
        let mut schema_internal = table_schema.clone();
        // Remove the adjacent object that has an unset `id = 0`, they will be created below with the correct `id`
        schema_internal.clear_adjacent_schemas();

        self.create_table_internal(table_id, schema_internal)?;

        // Insert constraints into `st_constraints`
        for constraint in table_schema.constraints {
            self.create_constraint(constraint.table_id, constraint.into(), database_address)?;
        }

        // Insert sequences into `st_sequences`
        for seq in table_schema.sequences {
            self.create_sequence(seq.table_id, seq.into(), database_address)?;
        }

        // Create the indexes for the table
        for index in table_schema.indexes {
            self.create_index(table_id, index.into(), database_address)?;
        }

        log::trace!("TABLE CREATED: {}, table_id:{table_id}", table_schema.table_name);

        Ok(table_id)
    }

    fn create_table_internal(&mut self, table_id: TableId, schema: TableSchema) -> super::Result<()> {
        self.tx_state.insert_tables.insert(table_id, Table::new(schema));
        Ok(())
    }

    fn row_type_for_table(&self, table_id: TableId, database_address: Address) -> super::Result<Cow<'_, ProductType>> {
        // Fetch the `ProductType` from the in memory table if it exists.
        // The `ProductType` is invalidated if the schema of the table changes.
        if let Some(row_type) = self.get_row_type(&table_id) {
            return Ok(Cow::Borrowed(row_type));
        }

        // Look up the columns for the table in question.
        // NOTE: This is quite an expensive operation, although we only need
        // to do this in situations where there is not currently an in memory
        // representation of a table. This would happen in situations where
        // we have created the table in the database, but have not yet
        // represented in memory or inserted any rows into it.
        Ok(
            match self.schema_for_table(&ExecutionContext::internal(database_address), table_id)? {
                Cow::Borrowed(x) => Cow::Borrowed(x.get_row_type()),
                Cow::Owned(x) => Cow::Owned(x.into_row_type()),
            },
        )
    }

    fn drop_table(&mut self, table_id: TableId, database_address: Address) -> super::Result<()> {
        let schema = self
            .schema_for_table(&ExecutionContext::internal(database_address), table_id)?
            .into_owned();

        for row in schema.indexes {
            self.drop_index(row.index_id, database_address)?;
        }

        for row in schema.sequences {
            self.drop_sequence(row.sequence_id, database_address)?;
        }

        for row in schema.constraints {
            self.drop_constraint(row.constraint_id, database_address)?;
        }

        // Drop the table and their columns
        self.drop_col_eq(
            ST_TABLES_ID,
            StTableFields::TableId.col_id(),
            table_id.into(),
            database_address,
        )?;
        self.drop_col_eq(
            ST_COLUMNS_ID,
            StColumnFields::TableId.col_id(),
            table_id.into(),
            database_address,
        )?;

        // Delete the table and its rows and indexes from memory.
        // TODO: This needs to not remove it from the committed state, because it can still be rolled back.
        // We will have to store the deletion in the TxState and then apply it to the CommittedState in commit.

        // NOT use unwrap
        self.committed_state_write_lock.tables.remove(&table_id);
        Ok(())
    }

    fn rename_table(&mut self, table_id: TableId, new_name: &str, database_address: Address) -> super::Result<()> {
        let ctx = ExecutionContext::internal(database_address);

        let st: StTableRow<&str> = self
            .find_by_col_eq(&ctx, ST_TABLES_ID, StTableFields::TableId.col_id(), table_id.into())?
            .ok_or_else(|| TableError::IdNotFound(SystemTable::st_table, table_id.into()))?;
        let mut st = st.to_owned();

        let row_ids = RowId(ProductValue::from(st.to_owned()).to_data_key());

        self.delete(&ST_TABLES_ID, [row_ids]);
        // Update the table's name in st_tables.
        st.table_name = new_name.to_string();
        self.insert(ST_TABLES_ID, st.to_owned().into(), database_address)?;
        Ok(())
    }

    fn table_name_from_id<'a>(&'a self, ctx: &'a ExecutionContext, table_id: TableId) -> super::Result<Option<&str>> {
        self.iter_by_col_eq(ctx, &ST_TABLES_ID, StTableFields::TableId.into(), table_id.into())
            .map(|mut iter| {
                iter.next()
                    .map(|row| row.view().elements[1].as_string().unwrap().deref())
            })
    }

    fn create_index(
        &mut self,
        table_id: TableId,
        index: IndexDef,
        database_address: Address,
    ) -> super::Result<IndexId> {
        log::trace!(
            "INDEX CREATING: {} for table: {} and col(s): {:?}",
            index.index_name,
            table_id,
            index.columns
        );
        if self.table_exists(&table_id).is_none() {
            return Err(TableError::IdNotFoundState(table_id).into());
        }

        // Insert the index row into st_indexes
        // NOTE: Because st_indexes has a unique index on index_name, this will
        // fail if the index already exists.
        let row = StIndexRow {
            index_id: 0.into(), // Autogen'd
            table_id,
            index_type: index.index_type,
            index_name: index.index_name.clone(),
            columns: index.columns.clone(),
            is_unique: index.is_unique,
        };
        let index_id = StIndexRow::try_from(&self.insert(ST_INDEXES_ID, row.into(), database_address)?)?.index_id;

        let mut index = IndexSchema::from_def(table_id, index);
        index.index_id = index_id;
        let index_name = index.index_name.clone();
        let columns = index.columns.clone();
        self.create_index_internal(index, database_address)?;

        log::trace!(
            "INDEX CREATED: {} for table: {} and col(s): {:?}",
            index_name,
            table_id,
            columns
        );
        Ok(index_id)
    }

    fn create_index_internal(&mut self, index: IndexSchema, database_address: Address) -> super::Result<()> {
        let index_id = index.index_id;

        let insert_table = if let Some(insert_table) = self.tx_state.get_insert_table_mut(&index.table_id) {
            insert_table
        } else {
            let schema = self
                .schema_for_table(&ExecutionContext::internal(database_address), index.table_id)?
                .into_owned();
            self.tx_state.insert_tables.insert(index.table_id, Table::new(schema));

            self.tx_state.get_insert_table_mut(&index.table_id).unwrap()
        };

        let mut insert_index = BTreeIndex::new(
            index_id,
            index.table_id,
            index.columns.clone(),
            index.index_name.to_string(),
            index.is_unique,
        );
        insert_index.build_from_rows(insert_table.scan_rows())?;

        // NOTE: Also add all the rows in the already committed table to the index.
        if let Some(committed_table) = self.committed_state_write_lock.get_table(&index.table_id) {
            insert_index.build_from_rows(committed_table.scan_rows())?;
        }

        insert_table.schema.indexes.push(IndexSchema {
            table_id: index.table_id,
            columns: index.columns.clone(),
            index_name: index.index_name.clone(),
            is_unique: index.is_unique,
            index_id,
            index_type: index.index_type,
        });

        insert_table.indexes.insert(index.columns, insert_index);
        Ok(())
    }

    fn drop_index(&mut self, index_id: IndexId, database_address: Address) -> super::Result<()> {
        log::trace!("INDEX DROPPING: {}", index_id);
        let ctx = ExecutionContext::internal(database_address);

        let st: StIndexRow<&str> = self
            .find_by_col_eq(&ctx, ST_INDEXES_ID, StIndexFields::IndexId.col_id(), index_id.into())?
            .unwrap();
        let table_id = st.table_id;

        // Remove the index from st_indexes.
        self.drop_col_eq(
            ST_INDEXES_ID,
            StIndexFields::IndexId.col_id(),
            index_id.into(),
            database_address,
        )?;

        let clear_indexes = |table: &mut Table| {
            let cols: Vec<_> = table
                .indexes
                .values()
                .filter(|i| i.index_id == index_id)
                .map(|i| i.cols.clone())
                .collect();

            for col in cols {
                table.schema.indexes.retain(|x| x.columns != col);
                table.indexes.remove(&col);
            }
        };

        for (_, table) in self.committed_state_write_lock.tables.iter_mut() {
            clear_indexes(table);
        }
        if let Some(insert_table) = self.tx_state.get_insert_table_mut(&table_id) {
            clear_indexes(insert_table);
        }

        log::trace!("INDEX DROPPED: {}", index_id);
        Ok(())
    }

    fn index_id_from_name(&self, index_name: &str, database_address: Address) -> super::Result<Option<IndexId>> {
        self.iter_by_col_eq(
            &ExecutionContext::internal(database_address),
            &ST_INDEXES_ID,
            StIndexFields::IndexName.into(),
            AlgebraicValue::String(index_name.to_owned()),
        )
        .map(|mut iter| {
            iter.next()
                .map(|row| IndexId(*row.view().elements[0].as_u32().unwrap()))
        })
    }

    fn contains_row(&mut self, table_id: &TableId, row_id: &RowId) -> RowState<'_> {
        match self.tx_state.get_row_op(table_id, row_id) {
            RowState::Committed(_) => unreachable!("a row cannot be committed in a tx state"),
            RowState::Insert(pv) => return RowState::Insert(pv),
            RowState::Delete => return RowState::Delete,
            RowState::Absent => (),
        }
        match self
            .committed_state_write_lock
            .tables
            .get(table_id)
            .and_then(|table| table.rows.get(row_id))
        {
            Some(pv) => RowState::Committed(pv),
            None => RowState::Absent,
        }
    }

    fn table_exists(&self, table_id: &TableId) -> Option<&str> {
        if let Some(table) = self.tx_state.insert_tables.get(table_id) {
            Some(&table.schema.table_name)
        } else if let Some(table) = self.committed_state_write_lock.tables.get(table_id) {
            Some(&table.schema.table_name)
        } else {
            None
        }
    }

    fn algebraic_type_is_numeric(ty: &AlgebraicType) -> bool {
        matches!(*ty, |AlgebraicType::I8| AlgebraicType::U8
            | AlgebraicType::I16
            | AlgebraicType::U16
            | AlgebraicType::I32
            | AlgebraicType::U32
            | AlgebraicType::I64
            | AlgebraicType::U64
            | AlgebraicType::I128
            | AlgebraicType::U128)
    }

    fn sequence_value_to_algebraic_value(ty: &AlgebraicType, sequence_value: i128) -> AlgebraicValue {
        match *ty {
            AlgebraicType::I8 => (sequence_value as i8).into(),
            AlgebraicType::U8 => (sequence_value as u8).into(),
            AlgebraicType::I16 => (sequence_value as i16).into(),
            AlgebraicType::U16 => (sequence_value as u16).into(),
            AlgebraicType::I32 => (sequence_value as i32).into(),
            AlgebraicType::U32 => (sequence_value as u32).into(),
            AlgebraicType::I64 => (sequence_value as i64).into(),
            AlgebraicType::U64 => (sequence_value as u64).into(),
            AlgebraicType::I128 => sequence_value.into(),
            AlgebraicType::U128 => (sequence_value as u128).into(),
            _ => unreachable!("should have been prevented in `fn insert`"),
        }
    }

    #[tracing::instrument(skip_all)]
    fn insert(
        &mut self,
        table_id: TableId,
        mut row: ProductValue,
        database_address: Address,
    ) -> super::Result<ProductValue> {
        // TODO: Executing schema_for_table for every row insert is expensive.
        // However we ask for the schema in the [Table] struct instead.
        let schema = self.schema_for_table(&ExecutionContext::internal(database_address), table_id)?;
        let ctx = ExecutionContext::internal(database_address);

        let mut col_to_update = None;
        for seq in &schema.sequences {
            if !row.elements[usize::from(seq.col_pos)].is_numeric_zero() {
                continue;
            }
            for seq_row in self.iter_by_col_eq(
                &ctx,
                &ST_SEQUENCES_ID,
                StSequenceFields::TableId.into(),
                table_id.into(),
            )? {
                let seq_row = seq_row.view();
                let seq_row = StSequenceRow::try_from(seq_row)?;
                if seq_row.col_pos != seq.col_pos {
                    continue;
                }

                col_to_update = Some((seq.col_pos, seq_row.sequence_id));
                break;
            }
        }

        if let Some((col_id, sequence_id)) = col_to_update {
            let col_idx = col_id.idx();
            let col = &schema.columns()[col_idx];
            if !Self::algebraic_type_is_numeric(&col.col_type) {
                return Err(SequenceError::NotInteger {
                    col: format!("{}.{}", &schema.table_name, &col.col_name),
                    found: col.col_type.clone(),
                }
                .into());
            }
            // At this point, we know this will be essentially a cheap copy.
            let col_ty = col.col_type.clone();
            let seq_val = self.get_next_sequence_value(sequence_id, database_address)?;
            row.elements[col_idx] = Self::sequence_value_to_algebraic_value(&col_ty, seq_val);
        }

        self.insert_row_internal(table_id, row.clone())?;
        Ok(row)
    }

    #[tracing::instrument(skip_all)]
    fn insert_row_internal(&mut self, table_id: TableId, row: ProductValue) -> super::Result<()> {
        let mut bytes = Vec::new();
        row.encode(&mut bytes);
        let data_key = DataKey::from_data(&bytes);
        let row_id = RowId(data_key);

        // If the table does exist in the tx state, we need to create it based on the table in the
        // committed state. If the table does not exist in the committed state, it doesn't exist
        // in the database.
        let insert_table = if let Some(table) = self.tx_state.get_insert_table(&table_id) {
            table
        } else {
            let Some(committed_table) = self.committed_state_write_lock.tables.get(&table_id) else {
                return Err(TableError::IdNotFoundState(table_id).into());
            };
            let table = Table {
                schema: committed_table.get_schema().clone(),
                indexes: committed_table
                    .indexes
                    .iter()
                    .map(|(cols, index)| {
                        (
                            cols.clone(),
                            BTreeIndex::new(
                                index.index_id,
                                index.table_id,
                                index.cols.clone(),
                                index.name.clone(),
                                index.is_unique,
                            ),
                        )
                    })
                    .collect(),
                rows: Default::default(),
            };
            self.tx_state.insert_tables.insert(table_id, table);
            self.tx_state.get_insert_table(&table_id).unwrap()
        };

        // Check unique constraints
        for index in insert_table.indexes.values() {
            if index.violates_unique_constraint(&row) {
                let value = row.project_not_empty(&index.cols).unwrap();
                return Err(Self::build_error_unique(index, insert_table, value).into());
            }
        }
        if let Some(table) = self.committed_state_write_lock.tables.get_mut(&table_id) {
            for index in table.indexes.values() {
                let value = index.get_fields(&row)?;
                let Some(violators) = index.get_rows_that_violate_unique_constraint(&value) else {
                    continue;
                };
                for row_id in violators {
                    if let Some(delete_table) = self.tx_state.delete_tables.get(&table_id) {
                        if !delete_table.contains(row_id) {
                            let value = row.project_not_empty(&index.cols).unwrap();
                            return Err(Self::build_error_unique(index, table, value).into());
                        }
                    } else {
                        let value = row.project_not_empty(&index.cols)?;
                        return Err(Self::build_error_unique(index, table, value).into());
                    }
                }
            }
        }

        // Now that we have checked all the constraints, we can perform the actual insertion.
        {
            // We have a few cases to consider, based on the history of this transaction, and
            // whether the row was already present or not at the start of this transaction.
            // 1. If the row was not originally present, and therefore also not deleted by
            //    this transaction, we will add it to `insert_tables`.
            // 2. If the row was originally present, but not deleted by this transaction,
            //    we should fail, as we would otherwise violate set semantics.
            // 3. If the row was originally present, and is currently going to be deleted
            //    by this transaction, we will remove it from `delete_tables`, and the
            //    cummulative effect will be to leave the row in place in the committed state.

            let delete_table = self.tx_state.get_or_create_delete_table(table_id);
            let row_was_previously_deleted = delete_table.remove(&row_id);

            // If the row was just deleted in this transaction and we are re-inserting it now,
            // we're done. Otherwise we have to add the row to the insert table, and into our memory.
            if row_was_previously_deleted {
                return Ok(());
            }

            let insert_table = self.tx_state.get_insert_table_mut(&table_id).unwrap();

            // TODO(cloutiertyler): should probably also check that all the columns are correct? Perf considerations.
            if insert_table.schema.columns().len() != row.elements.len() {
                return Err(TableError::RowInvalidType { table_id, row }.into());
            }

            insert_table.insert(row_id, row);

            match data_key {
                DataKey::Data(_) => (),
                DataKey::Hash(_) => {
                    self.memory_lock.insert(data_key, Arc::new(bytes));
                }
            };
        }

        Ok(())
    }

    fn build_error_unique(index: &BTreeIndex, table: &Table, value: AlgebraicValue) -> IndexError {
        IndexError::UniqueConstraintViolation {
            constraint_name: index.name.clone(),
            table_name: table.schema.table_name.clone(),
            cols: index
                .cols
                .iter()
                .map(|&x| table.schema.columns()[usize::from(x)].col_name.clone())
                .collect(),
            value,
        }
    }

    fn get<'a>(&'a self, table_id: &TableId, row_id: &'a RowId) -> super::Result<Option<DataRef<'a>>> {
        if self.table_exists(table_id).is_none() {
            return Err(TableError::IdNotFound(SystemTable::st_table, table_id.0).into());
        }
        match self.tx_state.get_row_op(table_id, row_id) {
            RowState::Committed(_) => unreachable!("a row cannot be committed in a tx state"),
            RowState::Insert(row) => {
                return Ok(Some(DataRef::new(row_id, row)));
            }
            RowState::Delete => {
                return Ok(None);
            }
            RowState::Absent => {}
        }
        Ok(self
            .committed_state_write_lock
            .tables
            .get(table_id)
            .and_then(|table| table.get_row(row_id))
            .map(|row| DataRef::new(row_id, row)))
    }

    fn get_row_type(&self, table_id: &TableId) -> Option<&ProductType> {
        if let Some(row_type) = self
            .tx_state
            .insert_tables
            .get(table_id)
            .map(|table| table.get_row_type())
        {
            return Some(row_type);
        }
        self.committed_state_write_lock
            .tables
            .get(table_id)
            .map(|table| table.get_row_type())
    }

    fn delete(&mut self, table_id: &TableId, row_ids: impl IntoIterator<Item = RowId>) -> u32 {
        row_ids
            .into_iter()
            .map(|row_id| self.delete_row_internal(table_id, &row_id) as u32)
            .sum()
    }

    fn delete_row_internal(&mut self, table_id: &TableId, row_id: &RowId) -> bool {
        match self.contains_row(table_id, row_id) {
            RowState::Committed(_) => {
                // If the row is present because of a previously committed transaction,
                // we need to add it to the appropriate delete_table.
                self.tx_state.get_or_create_delete_table(*table_id).insert(*row_id);
                // True because we did delete the row.
                true
            }
            RowState::Insert(_) => {
                // If the row is present because of a an insertion in this transaction,
                // we need to remove it from the appropriate insert_table.
                let insert_table = self.tx_state.get_insert_table_mut(table_id).unwrap();
                insert_table.delete(row_id);
                // True because we did delete a row.
                true
            }
            RowState::Delete | RowState::Absent => {
                // In either case, there's nothing to delete.
                false
            }
        }
    }

    fn delete_by_rel(&mut self, table_id: &TableId, relation: impl IntoIterator<Item = ProductValue>) -> u32 {
        self.delete(table_id, relation.into_iter().map(|pv| RowId(pv.to_data_key())))
    }

<<<<<<< HEAD
=======
    fn iter<'a>(&'a self, ctx: &'a ExecutionContext, table_id: &TableId) -> super::Result<Iter> {
        if let Some(table_name) = self.table_exists(table_id) {
            return Ok(Iter::new(ctx, *table_id, table_name, self));
        }
        Err(TableError::IdNotFound(SystemTable::st_table, table_id.0).into())
    }

    /// Returns an iterator,
    /// yielding every row in the table identified by `table_id`,
    /// where the column data identified by `cols` equates to `value`.
    fn iter_by_col_eq<'a>(
        &'a self,
        ctx: &'a ExecutionContext,
        table_id: &TableId,
        cols: impl Into<NonEmpty<ColId>>,
        value: AlgebraicValue,
    ) -> super::Result<IterByColEq<'_>> {
        self.iter_by_col_range(ctx, table_id, cols.into(), value)
    }

    /// Returns an iterator,
    /// yielding every row in the table identified by `table_id`,
    /// where the values of `cols` are contained in `range`.
    fn iter_by_col_range<'a, R: RangeBounds<AlgebraicValue>>(
        &'a self,
        ctx: &'a ExecutionContext,
        table_id: &TableId,
        cols: NonEmpty<ColId>,
        range: R,
    ) -> super::Result<IterByColRange<R>> {
        // We have to index_seek in both the committed state and the current tx state.
        // First, we will check modifications in the current tx. It may be that the table
        // has not been modified yet in the current tx, in which case we will only search
        // the committed state. Finally, the table may not be indexed at all, in which case
        // we fall back to iterating the entire table.
        //
        // We need to check the tx_state first. In particular, it may be that the index
        // was only added in the current transaction.
        // TODO(george): It's unclear that we truly support dynamically creating an index
        // yet. In particular, I don't know if creating an index in a transaction and
        // rolling it back will leave the index in place.
        if let Some(inserted_rows) = self.tx_state.index_seek(table_id, &cols, &range) {
            // The current transaction has modified this table, and the table is indexed.
            Ok(IterByColRange::Index(IndexSeekIterMutTxId {
                ctx,
                table_id: *table_id,
                tx_state: &self.tx_state,
                inserted_rows,
                committed_rows: self.committed_state_write_lock.index_seek(table_id, &cols, &range),
                committed_state: &self.committed_state_write_lock,
                num_committed_rows_fetched: 0,
            }))
        } else {
            // Either the current transaction has not modified this table, or the table is not
            // indexed.
            match self.committed_state_write_lock.index_seek(table_id, &cols, &range) {
                Some(committed_rows) => Ok(IterByColRange::CommittedIndex(CommittedIndexIter {
                    ctx,
                    table_id: *table_id,
                    tx_state: &self.tx_state,
                    committed_state: &self.committed_state_write_lock,
                    committed_rows,
                    num_committed_rows_fetched: 0,
                })),
                None => Ok(IterByColRange::Scan(ScanIterByColRange {
                    range,
                    cols,
                    scan_iter: self.iter(ctx, table_id)?,
                })),
            }
        }
    }

>>>>>>> eed3be2a
    fn commit(mut self) -> super::Result<Option<TxData>> {
        let memory: BTreeMap<DataKey, Arc<Vec<u8>>> = std::mem::take(&mut self.memory_lock);
        let tx_data = self.committed_state_write_lock.merge(self.tx_state, memory);
        Ok(Some(tx_data))
    }

    fn rollback(self) {
        // TODO: Check that no sequences exceed their allocation after the rollback.
    }
}

/// Struct contains various database states, each protected by
/// their own lock. To avoid deadlocks, it is crucial to acquire these locks
/// in a consistent order throughout the application.
///
/// Lock Acquisition Order:
/// 1. `memory`
/// 2. `committed_state`
/// 3. `sequence_state`
///
/// All locking mechanisms are encapsulated within the struct through local methods.
#[derive(Clone)]
pub struct Locking {
    /// All of the byte objects inserted in the current transaction.
    memory: Arc<Mutex<BTreeMap<DataKey, Arc<Vec<u8>>>>>,
    /// The state of the database up to the point of the last committed transaction.
    committed_state: Arc<RwLock<CommittedState>>,
    /// The state of sequence generation in this database.
    sequence_state: Arc<Mutex<SequencesState>>,
    /// The address of this database.
    database_address: Address,
}

impl Locking {
    pub fn new(database_address: Address) -> Self {
        Self {
            memory: Arc::new(Mutex::new(BTreeMap::new())),
            committed_state: Arc::new(RwLock::new(CommittedState::new())),
            sequence_state: Arc::new(Mutex::new(SequencesState::new())),
            database_address,
        }
    }

    /// IMPORTANT! This the most delicate function in the entire codebase.
    /// DO NOT CHANGE UNLESS YOU KNOW WHAT YOU'RE DOING!!!
    pub fn bootstrap(database_address: Address) -> Result<Self, DBError> {
        log::trace!("DATABASE: BOOTSTRAPPING SYSTEM TABLES...");

        // NOTE! The bootstrapping process does not take plan in a transaction.
        // This is intentional.
        let datastore = Self::new(database_address);
        let mut commit_state = datastore.committed_state.write_arc();
        let database_address = datastore.database_address;
        // TODO(cloutiertyler): One thing to consider in the future is, should
        // we persist the bootstrap transaction in the message log? My intuition
        // is no, because then if we change the schema of the system tables we
        // would need to migrate that data, whereas since the tables are defined
        // in the code we don't have that issue. We may have other issues though
        // for code that relies on the old schema...

        // Create the system tables and insert information about themselves into
        commit_state.bootstrap_system_tables(database_address)?;
        // The database tables are now initialized with the correct data.
        // Now we have to build our in memory structures.
        commit_state.build_sequence_state(&mut datastore.sequence_state.lock())?;
        commit_state.build_indexes()?;

        log::trace!("DATABASE:BOOTSTRAPPING SYSTEM TABLES DONE");
        Ok(datastore)
    }

    /// The purpose of this is to rebuild the state of the datastore
    /// after having inserted all of rows from the message log.
    /// This is necessary because, for example, inserting a row into `st_table`
    /// is not equivalent to calling `create_table`.
    /// There may eventually be better way to do this, but this will have to do for now.
    pub fn rebuild_state_after_replay(&self) -> Result<(), DBError> {
        let mut committed_state = self.committed_state.write_arc();
        let mut sequence_state = self.sequence_state.lock();
        // `build_missing_tables` must be called before indexes.
        // Honestly this should maybe just be one big procedure.
        // See John Carmack's philosophy on this.
        committed_state.build_missing_tables()?;
        committed_state.build_indexes()?;
        committed_state.build_sequence_state(&mut sequence_state)?;
        Ok(())
    }

    pub fn replay_transaction(&self, transaction: &Transaction, odb: &dyn ObjectDB) -> Result<(), DBError> {
        let mut committed_state = self.committed_state.write_arc();
        for write in &transaction.writes {
            let table_id = TableId(write.set_id);
<<<<<<< HEAD
            let schema = committed_state
                .schema_for_table(&ExecutionContext::default(), table_id)?
                .into_owned();
=======
            let schema = committed_state.schema_for_table(table_id)?.into_owned();
            let table_name = schema.table_name.clone();
>>>>>>> eed3be2a

            match write.operation {
                Operation::Delete => {
                    committed_state
                        .table_rows(table_id, schema)
                        .remove(&RowId(write.data_key));
                    METRICS
                        .rdb_num_table_rows
                        .with_label_values(&self.database_address, &table_id.into(), &table_name)
                        .dec();
                }
                Operation::Insert => {
                    let row_type = schema.get_row_type();
                    let product_value = match write.data_key {
                        DataKey::Data(data) => ProductValue::decode(row_type, &mut &data[..]).unwrap_or_else(|e| {
                            panic!(
                                "Couldn't decode product value from message log: `{}`. Expected row type: {:?}",
                                e, row_type
                            )
                        }),
                        DataKey::Hash(hash) => {
                            let data = odb.get(hash).unwrap_or_else(|| {
                                panic!("Object {hash} referenced from transaction not present in object DB");
                            });
                            ProductValue::decode(row_type, &mut &data[..]).unwrap_or_else(|e| {
                                panic!(
                                    "Couldn't decode product value {} from object DB: `{}`. Expected row type: {:?}",
                                    hash, e, row_type
                                )
                            })
                        }
                    };
                    committed_state
                        .table_rows(table_id, schema)
                        .insert(RowId(write.data_key), product_value);
                    METRICS
                        .rdb_num_table_rows
                        .with_label_values(&self.database_address, &table_id.into(), &table_name)
                        .inc();
                }
            }
        }
        Ok(())
    }
}

#[derive(Debug, Copy, Clone, Hash, Eq, PartialEq, Ord, PartialOrd)]
pub struct RowId(pub(crate) DataKey);

impl DataRow for Locking {
    type RowId = RowId;
    type DataRef<'a> = DataRef<'a>;

    fn view_product_value<'a>(&self, data_ref: Self::DataRef<'a>) -> Cow<'a, ProductValue> {
        Cow::Borrowed(data_ref.data)
    }
}

impl traits::Tx for Locking {
    type Tx = MutTxId;

    fn begin_tx(&self) -> Self::Tx {
        self.begin_mut_tx()
    }

    fn release_tx(&self, ctx: &ExecutionContext, tx: Self::Tx) {
        self.rollback_mut_tx(ctx, tx)
    }
}

pub struct Iter<'a> {
    ctx: &'a ExecutionContext<'a>,
    table_id: TableId,
<<<<<<< HEAD
    tx_state: Option<&'a TxState>,
    committed_state: &'a CommittedState,
=======
    table_name: &'a str,
    tx: &'a MutTxId,
>>>>>>> eed3be2a
    stage: ScanStage<'a>,
    num_committed_rows_fetched: u64,
}

impl Drop for Iter<'_> {
    fn drop(&mut self) {
        DB_METRICS
            .rdb_num_rows_fetched
            .with_label_values(
                &self.ctx.workload(),
                &self.ctx.database(),
                self.ctx.reducer_or_query(),
                &self.table_id.into(),
                self.table_name,
            )
            .inc_by(self.num_committed_rows_fetched);
    }
}

impl<'a> Iter<'a> {
<<<<<<< HEAD
    fn new(
        ctx: &'a ExecutionContext,
        table_id: TableId,
        tx_state: Option<&'a TxState>,
        committed_state: &'a CommittedState,
    ) -> Self {
        Self {
            ctx,
            table_id,
            tx_state,
            committed_state,
=======
    fn new(ctx: &'a ExecutionContext, table_id: TableId, table_name: &'a str, tx: &'a MutTxId) -> Self {
        Self {
            ctx,
            table_id,
            table_name,
            tx,
>>>>>>> eed3be2a
            stage: ScanStage::Start,
            num_committed_rows_fetched: 0,
        }
    }
}

enum ScanStage<'a> {
    Start,
    CurrentTx {
        iter: indexmap::map::Iter<'a, RowId, ProductValue>,
    },
    Committed {
        iter: indexmap::map::Iter<'a, RowId, ProductValue>,
    },
}

impl<'a> Iterator for Iter<'a> {
    type Item = DataRef<'a>;

    #[tracing::instrument(skip_all)]
    fn next(&mut self) -> Option<Self::Item> {
        let table_id = self.table_id;

        // Moves the current scan stage to the current tx if rows were inserted in it.
        // Returns `None` otherwise.
        let maybe_stage_current_tx_inserts = |this: &mut Self| {
            let table = &this.tx_state?;
            let insert_table = table.insert_tables.get(&table_id)?;
            this.stage = ScanStage::CurrentTx {
                iter: insert_table.rows.iter(),
            };
            Some(())
        };

        // The finite state machine goes:
        //      Start --> CurrentTx ---\
        //        |         ^          |
        //        v         |          v
        //     Committed ---/------> Stop
        loop {
            match &mut self.stage {
                ScanStage::Start => {
                    let _span = tracing::debug_span!("ScanStage::Start").entered();
                    if let Some(table) = self.committed_state.tables.get(&table_id) {
                        // The committed state has changes for this table.
                        // Go through them in (1).
                        self.stage = ScanStage::Committed {
                            iter: table.rows.iter(),
                        };
                    } else {
                        // No committed changes, so look for inserts in the current tx in (2).
                        maybe_stage_current_tx_inserts(self);
                    }
                }
                ScanStage::Committed { iter } => {
                    // (1) Go through the committed state for this table.
                    let _span = tracing::debug_span!("ScanStage::Committed").entered();
                    for (row_id, row) in iter {
                        // Increment metric for number of committed rows scanned.
                        self.num_committed_rows_fetched += 1;
                        match self.tx_state {
                            Some(tx_state) => {
                                // Check the committed row's state in the current tx.
                                match tx_state.get_row_op(&table_id, row_id) {
                                    RowState::Committed(_) => unreachable!("a row cannot be committed in a tx state"),
                                    // Do nothing, via (3), we'll get it in the next stage (2).
                                    RowState::Insert(_) |
                                    // Skip it, it's been deleted.
                                    RowState::Delete => {}
                                    // There either are no state changes for the current tx (`None`),
                                    // or there are, but `row_id` specifically has not been changed.
                                    // Either way, the row is in the committed state
                                    // and hasn't been removed in the current tx,
                                    // so it exists and can be returned.
                                    RowState::Absent => return Some(DataRef::new(row_id, row)),
                                }
                            }
                            None => return Some(DataRef::new(row_id, row)),
                        }
                    }
                    // (3) We got here, so we must've exhausted the committed changes.
                    // Start looking in the current tx for inserts, if any, in (2).
                    maybe_stage_current_tx_inserts(self)?
                }
                ScanStage::CurrentTx { iter } => {
                    // (2) look for inserts in the current tx.
                    let _span = tracing::debug_span!("ScanStage::CurrentTx").entered();
                    return iter.next().map(|(id, row)| DataRef::new(id, row));
                }
            }
        }
    }
}

pub struct IndexSeekIterMutTxId<'a> {
    ctx: &'a ExecutionContext<'a>,
    table_id: TableId,
    tx_state: &'a TxState,
    committed_state: &'a CommittedState,
    inserted_rows: BTreeIndexRangeIter<'a>,
    committed_rows: Option<BTreeIndexRangeIter<'a>>,
    num_committed_rows_fetched: u64,
}

impl Drop for IndexSeekIterMutTxId<'_> {
    fn drop(&mut self) {
        let table_name = self
            .committed_state
            .get_schema(&self.table_id)
            .map(|table| table.table_name.as_str())
            .unwrap_or_default();

        // Increment number of index seeks
        DB_METRICS
            .rdb_num_index_seeks
            .with_label_values(
                &self.ctx.workload(),
                &self.ctx.database(),
                self.ctx.reducer_or_query(),
                &self.table_id.0,
                table_name,
            )
            .inc();

        // Increment number of index keys scanned
        DB_METRICS
            .rdb_num_keys_scanned
            .with_label_values(
                &self.ctx.workload(),
                &self.ctx.database(),
                self.ctx.reducer_or_query(),
                &self.table_id.0,
                table_name,
            )
            .inc_by(self.committed_rows.as_ref().map_or(0, |iter| iter.keys_scanned()));

        // Increment number of rows fetched
        DB_METRICS
            .rdb_num_rows_fetched
            .with_label_values(
                &self.ctx.workload(),
                &self.ctx.database(),
                self.ctx.reducer_or_query(),
                &self.table_id.0,
                table_name,
            )
            .inc_by(self.num_committed_rows_fetched);
    }
}

impl<'a> Iterator for IndexSeekIterMutTxId<'a> {
    type Item = DataRef<'a>;

    #[tracing::instrument(skip_all)]
    fn next(&mut self) -> Option<Self::Item> {
        if let Some(row_id) = self.inserted_rows.next() {
            return Some(DataRef::new(
                row_id,
                self.tx_state.get_row(&self.table_id, row_id).unwrap(),
            ));
        }

        if let Some(row_id) = self.committed_rows.as_mut().and_then(|i| {
            i.find(|row_id| {
                !self
                    .tx_state
                    .delete_tables
                    .get(&self.table_id)
                    .map_or(false, |table| table.contains(row_id))
            })
        }) {
            self.num_committed_rows_fetched += 1;
            return Some(get_committed_row(self.committed_state, &self.table_id, row_id));
        }

        None
    }
}

pub struct CommittedIndexIter<'a> {
    ctx: &'a ExecutionContext<'a>,
    table_id: TableId,
    tx_state: Option<&'a TxState>,
    committed_state: &'a CommittedState,
    committed_rows: BTreeIndexRangeIter<'a>,
    num_committed_rows_fetched: u64,
}

impl Drop for CommittedIndexIter<'_> {
    fn drop(&mut self) {
        let table_name = self
            .committed_state
            .get_schema(&self.table_id)
            .map(|table| table.table_name.as_str())
            .unwrap_or_default();

        DB_METRICS
            .rdb_num_index_seeks
            .with_label_values(
                &self.ctx.workload(),
                &self.ctx.database(),
                self.ctx.reducer_or_query(),
                &self.table_id.0,
                table_name,
            )
            .inc();

        // Increment number of index keys scanned
        DB_METRICS
            .rdb_num_keys_scanned
            .with_label_values(
                &self.ctx.workload(),
                &self.ctx.database(),
                self.ctx.reducer_or_query(),
                &self.table_id.0,
                table_name,
            )
            .inc_by(self.committed_rows.keys_scanned());

        // Increment number of rows fetched
        DB_METRICS
            .rdb_num_rows_fetched
            .with_label_values(
                &self.ctx.workload(),
                &self.ctx.database(),
                self.ctx.reducer_or_query(),
                &self.table_id.0,
                table_name,
            )
            .inc_by(self.num_committed_rows_fetched);
    }
}

impl<'a> Iterator for CommittedIndexIter<'a> {
    type Item = DataRef<'a>;

    #[tracing::instrument(skip_all)]
    fn next(&mut self) -> Option<Self::Item> {
        if let Some(row_id) = self.committed_rows.find(|row_id| match self.tx_state {
            Some(tx_state) => !tx_state
                .delete_tables
                .get(&self.table_id)
                .map_or(false, |table| table.contains(row_id)),
            None => true,
        }) {
            self.num_committed_rows_fetched += 1;
            return Some(get_committed_row(self.committed_state, &self.table_id, row_id));
        }

        None
    }
}

/// Retrieve a commited row.
///
/// Panics if `table_id` and `row_id` do not identify an actually present row.
#[tracing::instrument(skip_all)]
#[inline]
// N.B. This function is used in hot loops, so care is advised when changing it.
fn get_committed_row<'a>(state: &'a CommittedState, table_id: &TableId, row_id: &'a RowId) -> DataRef<'a> {
    DataRef::new(row_id, state.tables.get(table_id).unwrap().get_row(row_id).unwrap())
}

/// An [IterByColRange] for an individual column value.
pub type IterByColEq<'a> = IterByColRange<'a, AlgebraicValue>;

/// An iterator for a range of values in a column.
pub enum IterByColRange<'a, R: RangeBounds<AlgebraicValue>> {
    /// When the column in question does not have an index.
    Scan(ScanIterByColRange<'a, R>),

    /// When the column has an index, and the table
    /// has been modified this transaction.
    Index(IndexSeekIterMutTxId<'a>),

    /// When the column has an index, and the table
    /// has not been modified in this transaction.
    CommittedIndex(CommittedIndexIter<'a>),
}

impl<'a, R: RangeBounds<AlgebraicValue>> Iterator for IterByColRange<'a, R> {
    type Item = DataRef<'a>;

    #[tracing::instrument(skip_all)]
    fn next(&mut self) -> Option<Self::Item> {
        match self {
            IterByColRange::Scan(range) => range.next(),
            IterByColRange::Index(range) => range.next(),
            IterByColRange::CommittedIndex(seek) => seek.next(),
        }
    }
}

pub struct ScanIterByColRange<'a, R: RangeBounds<AlgebraicValue>> {
    scan_iter: Iter<'a>,
    cols: NonEmpty<ColId>,
    range: R,
}

impl<'a, R: RangeBounds<AlgebraicValue>> Iterator for ScanIterByColRange<'a, R> {
    type Item = DataRef<'a>;

    #[tracing::instrument(skip_all)]
    fn next(&mut self) -> Option<Self::Item> {
        for data_ref in &mut self.scan_iter {
            let row = data_ref.view();
            let value = row.project_not_empty(&self.cols).unwrap();
            if self.range.contains(&value) {
                return Some(data_ref);
            }
        }
        None
    }
}

impl TxDatastore for Locking {
    type Iter<'a> = Iter<'a> where Self: 'a;
    type IterByColEq<'a> = IterByColRange<'a, AlgebraicValue> where Self: 'a;
    type IterByColRange<'a, R: RangeBounds<AlgebraicValue>> = IterByColRange<'a, R> where Self: 'a;

    fn iter_tx<'a>(
        &'a self,
        ctx: &'a ExecutionContext,
        tx: &'a Self::Tx,
        table_id: TableId,
    ) -> super::Result<Self::Iter<'a>> {
        tx.iter(ctx, &table_id)
    }

    fn iter_by_col_range_tx<'a, R: RangeBounds<AlgebraicValue>>(
        &'a self,
        ctx: &'a ExecutionContext,
        tx: &'a Self::Tx,
        table_id: TableId,
        cols: impl Into<NonEmpty<ColId>>,
        range: R,
    ) -> super::Result<Self::IterByColRange<'a, R>> {
        tx.iter_by_col_range(ctx, &table_id, cols.into(), range)
    }

    fn iter_by_col_eq_tx<'a>(
        &'a self,
        ctx: &'a ExecutionContext,
        tx: &'a Self::Tx,
        table_id: TableId,
        cols: impl Into<NonEmpty<ColId>>,
        value: AlgebraicValue,
    ) -> super::Result<Self::IterByColEq<'a>> {
        tx.iter_by_col_eq(ctx, &table_id, cols.into(), value)
    }

    fn table_id_exists_tx(&self, tx: &Self::Tx, table_id: &TableId) -> bool {
        tx.table_exists(table_id)
    }

    fn table_id_from_name_tx(&self, tx: &Self::Tx, table_name: &str) -> super::Result<Option<TableId>> {
        tx.table_id_from_name(table_name, self.database_address)
    }

    fn schema_for_table_tx<'tx>(&self, tx: &'tx Self::Tx, table_id: TableId) -> super::Result<Cow<'tx, TableSchema>> {
        tx.schema_for_table(&ExecutionContext::internal(self.database_address), table_id)
    }

    fn get_all_tables_tx<'tx>(
        &self,
        ctx: &ExecutionContext,
        tx: &'tx Self::Tx,
    ) -> super::Result<Vec<Cow<'tx, TableSchema>>> {
        let mut tables = Vec::new();
        let table_rows = self.iter_tx(ctx, tx, ST_TABLES_ID)?.collect::<Vec<_>>();
        for data_ref in table_rows {
            let data = self.view_product_value(data_ref);
            let row = StTableRow::try_from(data.as_ref())?;
            tables.push(self.schema_for_table_tx(tx, row.table_id)?);
        }
        Ok(tables)
    }
}

impl traits::MutTx for Locking {
    type MutTx = MutTxId;

    fn begin_mut_tx(&self) -> Self::MutTx {
        let timer = Instant::now();

        let committed_state_write_lock = self.committed_state.write_arc();
        let sequence_state_lock = self.sequence_state.lock_arc();
        let memory_lock = self.memory.lock_arc();
        let lock_wait_time = timer.elapsed();
        MutTxId {
            committed_state_write_lock,
            sequence_state_lock,
            tx_state: TxState::new(),
            memory_lock,
            lock_wait_time,
            timer,
        }
    }

    fn rollback_mut_tx(&self, ctx: &ExecutionContext, tx: Self::MutTx) {
        let workload = &ctx.workload();
        let db = &ctx.database();
        let reducer = ctx.reducer_name().unwrap_or_default();
        let elapsed_time = tx.timer.elapsed();
        let cpu_time = elapsed_time - tx.lock_wait_time;
        DB_METRICS
            .rdb_num_txns
            .with_label_values(workload, db, reducer, &false)
            .inc();
        DB_METRICS
            .rdb_txn_cpu_time_sec
            .with_label_values(workload, db, reducer)
            .observe(cpu_time.as_secs_f64());
        DB_METRICS
            .rdb_txn_elapsed_time_sec
            .with_label_values(workload, db, reducer)
            .observe(elapsed_time.as_secs_f64());
        tx.rollback();
    }

    fn commit_mut_tx(&self, ctx: &ExecutionContext, tx: Self::MutTx) -> super::Result<Option<TxData>> {
        let workload = &ctx.workload();
        let db = &ctx.database();
        let reducer = ctx.reducer_name().unwrap_or_default();
        let elapsed_time = tx.timer.elapsed();
        let cpu_time = elapsed_time - tx.lock_wait_time;

        let elapsed_time = elapsed_time.as_secs_f64();
        let cpu_time = cpu_time.as_secs_f64();
        // Note, we record empty transactions in our metrics.
        // That is, transactions that don't write any rows to the commit log.
        DB_METRICS
            .rdb_num_txns
            .with_label_values(workload, db, reducer, &true)
            .inc();
        DB_METRICS
            .rdb_txn_cpu_time_sec
            .with_label_values(workload, db, reducer)
            .observe(cpu_time);
        DB_METRICS
            .rdb_txn_elapsed_time_sec
            .with_label_values(workload, db, reducer)
            .observe(elapsed_time);

        let mut guard = MAX_TX_CPU_TIME.lock().unwrap();
        let max_cpu_time = *guard
            .entry((*db, *workload, reducer.to_owned()))
            .and_modify(|max| {
                if cpu_time > *max {
                    *max = cpu_time;
                }
            })
            .or_insert_with(|| cpu_time);

        drop(guard);
        DB_METRICS
            .rdb_txn_cpu_time_sec_max
            .with_label_values(workload, db, reducer)
            .set(max_cpu_time);

        tx.commit()
    }

    #[cfg(test)]
    fn rollback_mut_tx_for_test(&self, tx: Self::MutTx) {
        tx.rollback();
    }

    #[cfg(test)]
    fn commit_mut_tx_for_test(&self, tx: Self::MutTx) -> super::Result<Option<TxData>> {
        tx.commit()
    }
}

impl MutTxDatastore for Locking {
    fn create_table_mut_tx(&self, tx: &mut Self::MutTx, schema: TableDef) -> super::Result<TableId> {
        tx.create_table(schema, self.database_address)
    }

    /// This function is used to get the `ProductType` of the rows in a
    /// particular table.  This will be the `ProductType` as viewed through the
    /// lens of the current transaction. Because it is expensive to compute the
    /// `ProductType` in the context of the transaction, we cache the current
    /// `ProductType` as long as you have not made any changes to the schema of
    /// the table for in the current transaction.  If the cache is invalid, we
    /// fallback to computing the `ProductType` from the underlying datastore.
    ///
    /// NOTE: If you change the system tables directly rather than using the
    /// provided functions for altering tables, then the cache may incorrectly
    /// reflect the schema of the table.q
    ///
    /// This function is known to be called quite frequently.
    fn row_type_for_table_mut_tx<'tx>(
        &self,
        tx: &'tx Self::MutTx,
        table_id: TableId,
    ) -> super::Result<Cow<'tx, ProductType>> {
        tx.row_type_for_table(table_id, self.database_address)
    }

    /// IMPORTANT! This function is relatively expensive, and much more
    /// expensive than `row_type_for_table_mut_tx`.  Prefer
    /// `row_type_for_table_mut_tx` if you only need to access the `ProductType`
    /// of the table.
    fn schema_for_table_mut_tx<'tx>(
        &self,
        tx: &'tx Self::MutTx,
        table_id: TableId,
    ) -> super::Result<Cow<'tx, TableSchema>> {
        tx.schema_for_table(&ExecutionContext::internal(self.database_address), table_id)
    }

    /// This function is relatively expensive because it needs to be
    /// transactional, however we don't expect to be dropping tables very often.
    fn drop_table_mut_tx(&self, tx: &mut Self::MutTx, table_id: TableId) -> super::Result<()> {
        tx.drop_table(table_id, self.database_address)
    }

    fn rename_table_mut_tx(&self, tx: &mut Self::MutTx, table_id: TableId, new_name: &str) -> super::Result<()> {
        tx.rename_table(table_id, new_name, self.database_address)
    }

<<<<<<< HEAD
=======
    fn table_id_exists(&self, tx: &Self::MutTx, table_id: &TableId) -> bool {
        tx.table_exists(table_id).is_some()
    }

>>>>>>> eed3be2a
    fn table_id_from_name_mut_tx(&self, tx: &Self::MutTx, table_name: &str) -> super::Result<Option<TableId>> {
        tx.table_id_from_name(table_name, self.database_address)
    }

    fn table_name_from_id_mut_tx<'a>(
        &'a self,
        ctx: &'a ExecutionContext,
        tx: &'a Self::MutTx,
        table_id: TableId,
    ) -> super::Result<Option<Cow<'a, str>>> {
        tx.table_name_from_id(ctx, table_id).map(|opt| opt.map(Cow::Borrowed))
    }

    fn create_index_mut_tx(&self, tx: &mut Self::MutTx, table_id: TableId, index: IndexDef) -> super::Result<IndexId> {
        tx.create_index(table_id, index, self.database_address)
    }

    fn drop_index_mut_tx(&self, tx: &mut Self::MutTx, index_id: IndexId) -> super::Result<()> {
        tx.drop_index(index_id, self.database_address)
    }

    fn index_id_from_name_mut_tx(&self, tx: &Self::MutTx, index_name: &str) -> super::Result<Option<IndexId>> {
        tx.index_id_from_name(index_name, self.database_address)
    }

    fn get_next_sequence_value_mut_tx(&self, tx: &mut Self::MutTx, seq_id: SequenceId) -> super::Result<i128> {
        tx.get_next_sequence_value(seq_id, self.database_address)
    }

    fn create_sequence_mut_tx(
        &self,
        tx: &mut Self::MutTx,
        table_id: TableId,
        seq: SequenceDef,
    ) -> super::Result<SequenceId> {
        tx.create_sequence(table_id, seq, self.database_address)
    }

    fn drop_sequence_mut_tx(&self, tx: &mut Self::MutTx, seq_id: SequenceId) -> super::Result<()> {
        tx.drop_sequence(seq_id, self.database_address)
    }

    fn sequence_id_from_name_mut_tx(&self, tx: &Self::MutTx, sequence_name: &str) -> super::Result<Option<SequenceId>> {
        tx.sequence_id_from_name(sequence_name, self.database_address)
    }

    fn drop_constraint_mut_tx(&self, tx: &mut Self::MutTx, constraint_id: ConstraintId) -> super::Result<()> {
        tx.drop_constraint(constraint_id, self.database_address)
    }

    fn constraint_id_from_name(&self, tx: &Self::MutTx, constraint_name: &str) -> super::Result<Option<ConstraintId>> {
        tx.constraint_id_from_name(constraint_name, self.database_address)
    }

    fn iter_mut_tx<'a>(
        &'a self,
        ctx: &'a ExecutionContext,
        tx: &'a Self::MutTx,
        table_id: TableId,
    ) -> super::Result<Self::Iter<'a>> {
        tx.iter(ctx, &table_id)
    }

    fn iter_by_col_range_mut_tx<'a, R: RangeBounds<AlgebraicValue>>(
        &'a self,
        ctx: &'a ExecutionContext,
        tx: &'a Self::MutTx,
        table_id: TableId,
        cols: impl Into<NonEmpty<ColId>>,
        range: R,
    ) -> super::Result<Self::IterByColRange<'a, R>> {
        tx.iter_by_col_range(ctx, &table_id, cols.into(), range)
    }

    fn iter_by_col_eq_mut_tx<'a>(
        &'a self,
        ctx: &'a ExecutionContext,
        tx: &'a Self::MutTx,
        table_id: TableId,
        cols: impl Into<NonEmpty<ColId>>,
        value: AlgebraicValue,
    ) -> super::Result<Self::IterByColEq<'a>> {
        tx.iter_by_col_eq(ctx, &table_id, cols.into(), value)
    }

    fn get_mut_tx<'a>(
        &self,
        tx: &'a Self::MutTx,
        table_id: TableId,
        row_id: &'a Self::RowId,
    ) -> super::Result<Option<Self::DataRef<'a>>> {
        tx.get(&table_id, row_id)
    }

    fn delete_mut_tx<'a>(
        &'a self,
        tx: &'a mut Self::MutTx,
        table_id: TableId,
        row_ids: impl IntoIterator<Item = Self::RowId>,
    ) -> u32 {
        tx.delete(&table_id, row_ids)
    }

    fn delete_by_rel_mut_tx(
        &self,
        tx: &mut Self::MutTx,
        table_id: TableId,
        relation: impl IntoIterator<Item = ProductValue>,
    ) -> u32 {
        tx.delete_by_rel(&table_id, relation)
    }

    fn insert_mut_tx<'a>(
        &'a self,
        tx: &'a mut Self::MutTx,
        table_id: TableId,
        row: ProductValue,
    ) -> super::Result<ProductValue> {
        tx.insert(table_id, row, self.database_address)
    }
}

impl traits::Programmable for Locking {
    fn program_hash(&self, tx: &MutTxId) -> Result<Option<Hash>, DBError> {
        match tx
            .iter(&ExecutionContext::internal(self.database_address), &ST_MODULE_ID)?
            .next()
        {
            None => Ok(None),
            Some(data) => {
                let row = StModuleRow::try_from(data.view())?;
                Ok(Some(row.program_hash))
            }
        }
    }
}

impl traits::MutProgrammable for Locking {
    type FencingToken = u128;

    fn set_program_hash(&self, tx: &mut MutTxId, fence: Self::FencingToken, hash: Hash) -> Result<(), DBError> {
        let ctx = ExecutionContext::internal(self.database_address);
        let mut iter = tx.iter(&ctx, &ST_MODULE_ID)?;
        if let Some(data) = iter.next() {
            let row = StModuleRow::try_from(data.view())?;
            if fence <= row.epoch.0 {
                return Err(anyhow!("stale fencing token: {}, storage is at epoch: {}", fence, row.epoch).into());
            }

            // Note the borrow checker requires that we explictly drop the iterator.
            // That is, before we delete and insert.
            // This is because datastore iterators write to the metric store when dropped.
            // Hence if we don't explicitly drop here,
            // there will be another immutable borrow of self after the two mutable borrows below.
            drop(iter);

            tx.delete_by_rel(&ST_MODULE_ID, Some(ProductValue::from(&row)));
            tx.insert(
                ST_MODULE_ID,
                ProductValue::from(&StModuleRow {
                    program_hash: hash,
                    kind: WASM_MODULE,
                    epoch: system_tables::Epoch(fence),
                }),
                self.database_address,
            )?;
            return Ok(());
        }

        // Note the borrow checker requires that we explictly drop the iterator before we insert.
        // This is because datastore iterators write to the metric store when dropped.
        // Hence if we don't explicitly drop here,
        // there will be another immutable borrow of self after the mutable borrow of the insert.
        drop(iter);

        tx.insert(
            ST_MODULE_ID,
            ProductValue::from(&StModuleRow {
                program_hash: hash,
                kind: WASM_MODULE,
                epoch: system_tables::Epoch(fence),
            }),
            self.database_address,
        )?;
        Ok(())
    }
}
#[cfg(test)]
mod tests {
    use super::*;
    use crate::db::datastore::Result;
    use crate::error::IndexError;
    use itertools::Itertools;
    use spacetimedb_lib::error::ResultTest;
    use spacetimedb_primitives::Constraints;
    use spacetimedb_sats::product;

    /// Utility to query the system tables and return their concrete table row
    pub struct SystemTableQuery<'a> {
        db: &'a MutTxId,
        ctx: &'a ExecutionContext<'a>,
    }

    fn query_st_tables<'a>(ctx: &'a ExecutionContext<'a>, tx: &'a MutTxId) -> SystemTableQuery<'a> {
        SystemTableQuery { db: tx, ctx }
    }

    impl SystemTableQuery<'_> {
        pub fn scan_st_tables(&self) -> Result<Vec<StTableRow<String>>> {
            Ok(self
                .db
                .iter(self.ctx, &ST_TABLES_ID)?
                .map(|x| StTableRow::try_from(x.view()).unwrap().to_owned())
                .sorted_by_key(|x| x.table_id)
                .collect::<Vec<_>>())
        }

        pub fn scan_st_tables_by_col(
            &self,
            cols: impl Into<NonEmpty<ColId>>,
            value: AlgebraicValue,
        ) -> Result<Vec<StTableRow<String>>> {
            Ok(self
                .db
                .iter_by_col_eq(self.ctx, &ST_TABLES_ID, cols.into(), value)?
                .map(|x| StTableRow::try_from(x.view()).unwrap().to_owned())
                .sorted_by_key(|x| x.table_id)
                .collect::<Vec<_>>())
        }

        pub fn scan_st_columns(&self) -> Result<Vec<StColumnRow<String>>> {
            Ok(self
                .db
                .iter(self.ctx, &ST_COLUMNS_ID)?
                .map(|x| StColumnRow::try_from(x.view()).unwrap().to_owned())
                .sorted_by_key(|x| (x.table_id, x.col_pos))
                .collect::<Vec<_>>())
        }

        pub fn scan_st_columns_by_col(
            &self,
            cols: impl Into<NonEmpty<ColId>>,
            value: AlgebraicValue,
        ) -> Result<Vec<StColumnRow<String>>> {
            Ok(self
                .db
                .iter_by_col_eq(self.ctx, &ST_COLUMNS_ID, cols.into(), value)?
                .map(|x| StColumnRow::try_from(x.view()).unwrap().to_owned())
                .sorted_by_key(|x| (x.table_id, x.col_pos))
                .collect::<Vec<_>>())
        }

        pub fn scan_st_constraints(&self) -> Result<Vec<StConstraintRow<String>>> {
            Ok(self
                .db
                .iter(self.ctx, &ST_CONSTRAINTS_ID)?
                .map(|x| StConstraintRow::try_from(x.view()).unwrap().to_owned())
                .sorted_by_key(|x| x.constraint_id)
                .collect::<Vec<_>>())
        }

        pub fn scan_st_sequences(&self) -> Result<Vec<StSequenceRow<String>>> {
            Ok(self
                .db
                .iter(self.ctx, &ST_SEQUENCES_ID)?
                .map(|x| StSequenceRow::try_from(x.view()).unwrap().to_owned())
                .sorted_by_key(|x| (x.table_id, x.sequence_id))
                .collect::<Vec<_>>())
        }

        pub fn scan_st_indexes(&self) -> Result<Vec<StIndexRow<String>>> {
            Ok(self
                .db
                .iter(self.ctx, &ST_INDEXES_ID)?
                .map(|x| StIndexRow::try_from(x.view()).unwrap().to_owned())
                .sorted_by_key(|x| x.index_id)
                .collect::<Vec<_>>())
        }
    }

    fn u32_str_u32(a: u32, b: &str, c: u32) -> ProductValue {
        product![a, b, c]
    }

    fn get_datastore() -> super::super::Result<Locking> {
        Locking::bootstrap(Address::zero())
    }

    fn col(col: u32) -> NonEmpty<u32> {
        NonEmpty::new(col)
    }

    fn cols(head: u32, tail: Vec<u32>) -> NonEmpty<u32> {
        NonEmpty::from((head, tail))
    }

    fn map_array<A, B: From<A>, const N: usize>(a: [A; N]) -> Vec<B> {
        a.map(Into::into).into()
    }

    struct IndexRow<'a> {
        id: u32,
        table: u32,
        col: NonEmpty<u32>,
        name: &'a str,
        unique: bool,
    }
    impl From<IndexRow<'_>> for StIndexRow<String> {
        fn from(value: IndexRow<'_>) -> Self {
            Self {
                index_id: value.id.into(),
                table_id: value.table.into(),
                columns: value.col.map(ColId),
                index_name: value.name.into(),
                is_unique: value.unique,
                index_type: IndexType::BTree,
            }
        }
    }

    struct TableRow<'a> {
        id: u32,
        name: &'a str,
        ty: StTableType,
        access: StAccess,
    }
    impl From<TableRow<'_>> for StTableRow<String> {
        fn from(value: TableRow<'_>) -> Self {
            Self {
                table_id: value.id.into(),
                table_name: value.name.into(),
                table_type: value.ty,
                table_access: value.access,
            }
        }
    }

    struct ColRow<'a> {
        table: u32,
        pos: u32,
        name: &'a str,
        ty: AlgebraicType,
    }
    impl From<ColRow<'_>> for StColumnRow<String> {
        fn from(value: ColRow<'_>) -> Self {
            Self {
                table_id: value.table.into(),
                col_pos: value.pos.into(),
                col_name: value.name.into(),
                col_type: value.ty,
            }
        }
    }
    impl From<ColRow<'_>> for ColumnSchema {
        fn from(value: ColRow<'_>) -> Self {
            Self {
                table_id: value.table.into(),
                col_pos: value.pos.into(),
                col_name: value.name.to_string(),
                col_type: value.ty,
            }
        }
    }
    impl From<ColRow<'_>> for ColumnDef {
        fn from(value: ColRow<'_>) -> Self {
            Self {
                col_name: value.name.to_string(),
                col_type: value.ty,
            }
        }
    }

    struct SequenceRow<'a> {
        id: u32,
        name: &'a str,
        table: u32,
        col_pos: u32,
        start: i128,
    }
    impl From<SequenceRow<'_>> for StSequenceRow<String> {
        fn from(value: SequenceRow<'_>) -> Self {
            Self {
                sequence_id: value.id.into(),
                sequence_name: value.name.to_string(),
                table_id: value.table.into(),
                col_pos: value.col_pos.into(),
                increment: 1,
                start: value.start,
                min_value: 1,
                max_value: 170141183460469231731687303715884105727,
                allocated: 4096,
            }
        }
    }

    impl From<SequenceRow<'_>> for SequenceSchema {
        fn from(value: SequenceRow<'_>) -> Self {
            Self {
                sequence_id: value.id.into(),
                sequence_name: value.name.to_string(),
                table_id: value.table.into(),
                col_pos: value.col_pos.into(),
                increment: 1,
                start: value.start,
                min_value: 1,
                max_value: 170141183460469231731687303715884105727,
                allocated: 4096,
            }
        }
    }

    struct IdxSchema<'a> {
        id: u32,
        table: u32,
        col: u32,
        name: &'a str,
        unique: bool,
    }
    impl From<IdxSchema<'_>> for IndexSchema {
        fn from(value: IdxSchema<'_>) -> Self {
            Self {
                index_id: value.id.into(),
                table_id: value.table.into(),
                columns: ColId(value.col).into(),
                index_name: value.name.to_string(),
                is_unique: value.unique,
                index_type: IndexType::BTree,
            }
        }
    }

    struct ConstraintRow<'a> {
        constraint_id: u32,
        constraint_name: &'a str,
        constraints: Constraints,
        table_id: u32,
        columns: NonEmpty<u32>,
    }
    impl From<ConstraintRow<'_>> for StConstraintRow<String> {
        fn from(value: ConstraintRow<'_>) -> Self {
            Self {
                constraint_id: value.constraint_id.into(),
                constraint_name: value.constraint_name.into(),
                constraints: value.constraints,
                table_id: value.table_id.into(),
                columns: value.columns.map(ColId),
            }
        }
    }

    impl From<ConstraintRow<'_>> for ConstraintSchema {
        fn from(value: ConstraintRow<'_>) -> Self {
            Self {
                constraint_id: value.constraint_id.into(),
                constraint_name: value.constraint_name.into(),
                constraints: value.constraints,
                table_id: value.table_id.into(),
                columns: value.columns.map(ColId),
            }
        }
    }

    #[rustfmt::skip]
    fn basic_table_schema_cols() -> [ColRow<'static>; 3] {
        [
            ColRow { table: 6, pos: 0, name: "id", ty: AlgebraicType::U32 },
            ColRow { table: 6, pos: 1, name: "name", ty: AlgebraicType::String },
            ColRow { table: 6, pos: 2, name: "age", ty: AlgebraicType::U32 },
        ]
    }

    fn basic_table_schema() -> TableDef {
        TableDef::new("Foo".into(), map_array(basic_table_schema_cols()))
            .with_indexes(vec![
                IndexDef {
                    columns: NonEmpty::new(0.into()),
                    index_name: "id_idx".into(),
                    is_unique: true,
                    index_type: IndexType::BTree,
                },
                IndexDef {
                    columns: NonEmpty::new(1.into()),
                    index_name: "name_idx".into(),
                    is_unique: true,
                    index_type: IndexType::BTree,
                },
            ])
            .with_column_sequence(ColId(0))
    }

    #[rustfmt::skip]
    fn basic_table_schema_created(table_id: TableId) -> TableSchema {
        TableSchema::new(
            table_id,
            "Foo".into(),
            map_array(basic_table_schema_cols()),
             map_array([
                IdxSchema { id: 6, table: 6, col: 0, name: "id_idx", unique: true },
                IdxSchema { id: 7, table: 6, col: 1, name: "name_idx", unique: true },
            ]),
            map_array([
                ConstraintRow { constraint_id: 6, table_id: 6, columns: col(0), constraints: Constraints::unique(), constraint_name: "ct_Foo_id_idx_unique" },
                ConstraintRow { constraint_id: 7, table_id: 6, columns: col(1), constraints: Constraints::unique(), constraint_name: "ct_Foo_name_idx_unique" }
            ]),
             map_array([
                SequenceRow { id: 4, table: 6, col_pos: 0, name: "seq_Foo_id", start: 1 }
            ]),
            StTableType::User,
            StAccess::Public,
        )
    }

    fn setup_table() -> ResultTest<(Locking, MutTxId, TableId)> {
        let datastore = get_datastore()?;
        let mut tx = datastore.begin_mut_tx();
        let schema = basic_table_schema();
        let table_id = datastore.create_table_mut_tx(&mut tx, schema)?;
        Ok((datastore, tx, table_id))
    }

    fn all_rows(datastore: &Locking, tx: &MutTxId, table_id: TableId) -> Vec<ProductValue> {
        datastore
            .iter_mut_tx(&ExecutionContext::default(), tx, table_id)
            .unwrap()
            .map(|r| r.view().clone())
            .collect()
    }

    //TODO(shub), begin_tx is not yet implemented for Tx, creating this utility for tests.
    fn begin_tx(db: &Locking) -> TxId {
        let timer = Instant::now();

        let committed_state_shared_lock = db.committed_state.read_arc();
        let lock_wait_time = timer.elapsed();
        TxId {
            committed_state_shared_lock,
            lock_wait_time,
            timer,
        }
    }

    fn all_rows_tx(tx: &TxId, table_id: TableId) -> Vec<ProductValue> {
        tx.iter(&ExecutionContext::default(), &table_id)
            .unwrap()
            .map(|r| r.view().clone())
            .collect()
    }

    #[test]
    fn test_bootstrapping_sets_up_tables() -> ResultTest<()> {
        let datastore = get_datastore()?;
        let tx = datastore.begin_mut_tx();
        let ctx = ExecutionContext::default();
        let query = query_st_tables(&ctx, &tx);
        #[rustfmt::skip]
        assert_eq!(query.scan_st_tables()?, map_array([
            TableRow { id: 0, name: "st_table", ty: StTableType::System, access: StAccess::Public },
            TableRow { id: 1, name: "st_columns", ty: StTableType::System, access: StAccess::Public },
            TableRow { id: 2, name: "st_sequence", ty: StTableType::System, access: StAccess::Public },
            TableRow { id: 3, name: "st_indexes", ty: StTableType::System, access: StAccess::Public },
            TableRow { id: 4, name: "st_constraints", ty: StTableType::System, access: StAccess::Public },
            TableRow { id: 5, name: "st_module", ty: StTableType::System, access: StAccess::Public },
        ]));
        #[rustfmt::skip]
        assert_eq!(query.scan_st_columns()?, map_array([
            ColRow { table: 0, pos: 0, name: "table_id", ty: AlgebraicType::U32 },
            ColRow { table: 0, pos: 1, name: "table_name", ty: AlgebraicType::String },
            ColRow { table: 0, pos: 2, name: "table_type", ty: AlgebraicType::String },
            ColRow { table: 0, pos: 3, name: "table_access", ty: AlgebraicType::String },

            ColRow { table: 1, pos: 0, name: "table_id", ty: AlgebraicType::U32 },
            ColRow { table: 1, pos: 1, name: "col_pos", ty: AlgebraicType::U32 },
            ColRow { table: 1, pos: 2, name: "col_name", ty: AlgebraicType::String },
            ColRow { table: 1, pos: 3, name: "col_type", ty: AlgebraicType::bytes() },

            ColRow { table: 2, pos: 0, name: "sequence_id", ty: AlgebraicType::U32 },
            ColRow { table: 2, pos: 1, name: "sequence_name", ty: AlgebraicType::String },
            ColRow { table: 2, pos: 2, name: "table_id", ty: AlgebraicType::U32 },
            ColRow { table: 2, pos: 3, name: "col_pos", ty: AlgebraicType::U32 },
            ColRow { table: 2, pos: 4, name: "increment", ty: AlgebraicType::I128 },
            ColRow { table: 2, pos: 5, name: "start", ty: AlgebraicType::I128 },
            ColRow { table: 2, pos: 6, name: "min_value", ty: AlgebraicType::I128 },
            ColRow { table: 2, pos: 7, name: "max_value", ty: AlgebraicType::I128 },
            ColRow { table: 2, pos: 8, name: "allocated", ty: AlgebraicType::I128 },

            ColRow { table: 3, pos: 0, name: "index_id", ty: AlgebraicType::U32 },
            ColRow { table: 3, pos: 1, name: "table_id", ty: AlgebraicType::U32 },
            ColRow { table: 3, pos: 2, name: "index_name", ty: AlgebraicType::String },
            ColRow { table: 3, pos: 3, name: "columns", ty: AlgebraicType::array(AlgebraicType::U32) },
            ColRow { table: 3, pos: 4, name: "is_unique", ty: AlgebraicType::Bool },
            ColRow { table: 3, pos: 5, name: "index_type", ty: AlgebraicType::U8 },

            ColRow { table: 4, pos: 0, name: "constraint_id", ty: AlgebraicType::U32 },
            ColRow { table: 4, pos: 1, name: "constraint_name", ty: AlgebraicType::String },
            ColRow { table: 4, pos: 2, name: "constraints", ty: AlgebraicType::U8 },
            ColRow { table: 4, pos: 3, name: "table_id", ty: AlgebraicType::U32 },
            ColRow { table: 4, pos: 4, name: "columns", ty: AlgebraicType::array(AlgebraicType::U32) },

            ColRow { table: 5, pos: 0, name: "program_hash", ty: AlgebraicType::array(AlgebraicType::U8) },
            ColRow { table: 5, pos: 1, name: "kind", ty: AlgebraicType::U8 },
            ColRow { table: 5, pos: 2, name: "epoch", ty: AlgebraicType::U128 },
        ]));
        #[rustfmt::skip]
        assert_eq!(query.scan_st_indexes()?, map_array([
            IndexRow { id: 0, table: 0, col: col(0), name: "idx_st_table_table_id_primary_key_auto_unique", unique: true },
            IndexRow { id: 1, table: 0, col: col(1), name: "idx_st_table_table_name_unique", unique: true },
            IndexRow { id: 2, table: 1, col: cols(0, vec![1]), name: "idx_st_columns_table_id_col_pos_unique", unique: true },
            IndexRow { id: 3, table: 2, col: col(0), name: "idx_st_sequence_sequence_id_primary_key_auto_unique", unique: true },
            IndexRow { id: 4, table: 3, col: col(0), name: "idx_st_indexes_index_id_primary_key_auto_unique", unique: true },
            IndexRow { id: 5, table: 4, col: col(0), name: "idx_st_constraints_constraint_id_primary_key_auto_unique", unique: true },
        ]));
        #[rustfmt::skip]
        assert_eq!(query.scan_st_sequences()?, map_array([
            SequenceRow { id: 0, table: 0, col_pos: 0, name: "seq_st_table_table_id_primary_key_auto",  start: 6 },
            SequenceRow { id: 3, table: 2, col_pos: 0, name: "seq_st_sequence_sequence_id_primary_key_auto", start: 4 },
            SequenceRow { id: 1, table: 3, col_pos: 0, name: "seq_st_indexes_index_id_primary_key_auto",  start: 6 },
            SequenceRow { id: 2, table: 4, col_pos: 0, name: "seq_st_constraints_constraint_id_primary_key_auto", start: 6 },
        ]));
        #[rustfmt::skip]
        assert_eq!(query.scan_st_constraints()?, map_array([
            ConstraintRow { constraint_id: 0, table_id: 0, columns: col(0), constraints: Constraints::primary_key_auto(), constraint_name: "ct_st_table_table_id_primary_key_auto" },
            ConstraintRow { constraint_id: 1, table_id: 0, columns: col(1), constraints: Constraints::unique(), constraint_name: "ct_st_table_table_name_unique" },
            ConstraintRow { constraint_id: 2, table_id: 1, columns: cols(0, vec![1]), constraints: Constraints::unique(), constraint_name: "ct_st_columns_table_id_col_pos_unique" },
            ConstraintRow { constraint_id: 3, table_id: 2, columns: col(0), constraints: Constraints::primary_key_auto(), constraint_name: "ct_st_sequence_sequence_id_primary_key_auto" },
            ConstraintRow { constraint_id: 4, table_id: 3, columns: col(0), constraints: Constraints::primary_key_auto(), constraint_name: "ct_st_indexes_index_id_primary_key_auto" },
            ConstraintRow { constraint_id: 5, table_id: 4, columns: col(0), constraints: Constraints::primary_key_auto(), constraint_name: "ct_st_constraints_constraint_id_primary_key_auto" },
        ]));
        datastore.rollback_mut_tx_for_test(tx);
        Ok(())
    }

    #[test]
    fn test_create_table_pre_commit() -> ResultTest<()> {
        let (_, tx, table_id) = setup_table()?;
        let ctx = ExecutionContext::default();
        let query = query_st_tables(&ctx, &tx);

        let table_rows = query.scan_st_tables_by_col(ColId(0), table_id.into())?;
        #[rustfmt::skip]
        assert_eq!(table_rows, map_array([
            TableRow { id: 6, name: "Foo", ty: StTableType::User, access: StAccess::Public }
        ]));
        let column_rows = query.scan_st_columns_by_col(ColId(0), table_id.into())?;
        #[rustfmt::skip]
        assert_eq!(column_rows, map_array(basic_table_schema_cols()));
        Ok(())
    }

    #[test]
    fn test_create_table_post_commit() -> ResultTest<()> {
        let (datastore, tx, table_id) = setup_table()?;
        datastore.commit_mut_tx_for_test(tx)?;
        let tx = datastore.begin_mut_tx();
        let ctx = ExecutionContext::default();
        let query = query_st_tables(&ctx, &tx);

        let table_rows = query.scan_st_tables_by_col(ColId(0), table_id.into())?;
        #[rustfmt::skip]
        assert_eq!(table_rows, map_array([
            TableRow { id: 6, name: "Foo", ty: StTableType::User, access: StAccess::Public }
        ]));
        let column_rows = query.scan_st_columns_by_col(ColId(0), table_id.into())?;
        #[rustfmt::skip]
        assert_eq!(column_rows, map_array(basic_table_schema_cols()));

        Ok(())
    }

    #[test]
    fn test_create_table_post_rollback() -> ResultTest<()> {
        let (datastore, tx, table_id) = setup_table()?;
        datastore.rollback_mut_tx_for_test(tx);
        let tx = datastore.begin_mut_tx();
        let ctx = ExecutionContext::default();
        let query = query_st_tables(&ctx, &tx);

        let table_rows = query.scan_st_tables_by_col(ColId(0), table_id.into())?;
        assert_eq!(table_rows, []);
        let column_rows = query.scan_st_columns_by_col(ColId(0), table_id.into())?;
        assert_eq!(column_rows, []);
        Ok(())
    }

    #[test]
    fn test_schema_for_table_pre_commit() -> ResultTest<()> {
        let (datastore, tx, table_id) = setup_table()?;
        let schema = &*datastore.schema_for_table_mut_tx(&tx, table_id)?;
        #[rustfmt::skip]
        assert_eq!(schema, &basic_table_schema_created(table_id));
        Ok(())
    }

    #[test]
    fn test_schema_for_table_post_commit() -> ResultTest<()> {
        let (datastore, tx, table_id) = setup_table()?;
        datastore.commit_mut_tx_for_test(tx)?;
        let tx = datastore.begin_mut_tx();
        let schema = &*datastore.schema_for_table_mut_tx(&tx, table_id)?;
        #[rustfmt::skip]
        assert_eq!(schema, &basic_table_schema_created(table_id));
        Ok(())
    }

    #[test]
    fn test_schema_for_table_alter_indexes() -> ResultTest<()> {
        let (datastore, tx, table_id) = setup_table()?;
        datastore.commit_mut_tx_for_test(tx)?;

        let mut tx = datastore.begin_mut_tx();
        let schema = datastore.schema_for_table_mut_tx(&tx, table_id)?.into_owned();

        for index in &*schema.indexes {
            datastore.drop_index_mut_tx(&mut tx, index.index_id)?;
        }
        assert!(
            datastore.schema_for_table_mut_tx(&tx, table_id)?.indexes.is_empty(),
            "no indexes should be left in the schema pre-commit"
        );
        datastore.commit_mut_tx_for_test(tx)?;

        let mut tx = datastore.begin_mut_tx();
        assert!(
            datastore.schema_for_table_mut_tx(&tx, table_id)?.indexes.is_empty(),
            "no indexes should be left in the schema post-commit"
        );

        datastore.create_index_mut_tx(
            &mut tx,
            schema.table_id,
            IndexDef::btree("id_idx".into(), ColId(0), true),
        )?;

        let expected_indexes = [IdxSchema {
            id: 8,
            table: 6,
            col: 0,
            name: "id_idx",
            unique: true,
        }]
        .map(Into::into);
        assert_eq!(
            datastore.schema_for_table_mut_tx(&tx, table_id)?.indexes,
            expected_indexes,
            "created index should be present in schema pre-commit"
        );

        datastore.commit_mut_tx_for_test(tx)?;

        let tx = datastore.begin_mut_tx();
        assert_eq!(
            datastore.schema_for_table_mut_tx(&tx, table_id)?.indexes,
            expected_indexes,
            "created index should be present in schema post-commit"
        );

        datastore.commit_mut_tx_for_test(tx)?;

        Ok(())
    }

    #[test]
    fn test_schema_for_table_rollback() -> ResultTest<()> {
        let (datastore, tx, table_id) = setup_table()?;
        datastore.rollback_mut_tx_for_test(tx);
        let tx = datastore.begin_mut_tx();
        let schema = datastore.schema_for_table_mut_tx(&tx, table_id);
        assert!(schema.is_err());
        Ok(())
    }

    #[test]
    fn test_insert_pre_commit() -> ResultTest<()> {
        let (datastore, mut tx, table_id) = setup_table()?;
        let row = u32_str_u32(0, "Foo", 18); // 0 will be ignored.
        datastore.insert_mut_tx(&mut tx, table_id, row)?;
        #[rustfmt::skip]
        assert_eq!(all_rows(&datastore, &tx, table_id), vec![u32_str_u32(1, "Foo", 18)]);
        Ok(())
    }

    #[test]
    fn test_insert_wrong_schema_pre_commit() -> ResultTest<()> {
        let (datastore, mut tx, table_id) = setup_table()?;
        let row = product!(0, "Foo");
        assert!(datastore.insert_mut_tx(&mut tx, table_id, row).is_err());
        #[rustfmt::skip]
        assert_eq!(all_rows(&datastore, &tx, table_id), vec![]);
        Ok(())
    }

    #[test]
    fn test_insert_post_commit() -> ResultTest<()> {
        let (datastore, mut tx, table_id) = setup_table()?;
        // 0 will be ignored.
        datastore.insert_mut_tx(&mut tx, table_id, u32_str_u32(0, "Foo", 18))?;
        datastore.commit_mut_tx_for_test(tx)?;
        let tx = datastore.begin_mut_tx();
        #[rustfmt::skip]
        assert_eq!(all_rows(&datastore, &tx, table_id), vec![u32_str_u32(1, "Foo", 18)]);
        Ok(())
    }

    #[test]
    fn test_insert_post_rollback() -> ResultTest<()> {
        let (datastore, tx, table_id) = setup_table()?;
        let row = u32_str_u32(15, "Foo", 18); // 15 is ignored.
        datastore.commit_mut_tx_for_test(tx)?;
        let mut tx = datastore.begin_mut_tx();
        datastore.insert_mut_tx(&mut tx, table_id, row)?;
        datastore.rollback_mut_tx_for_test(tx);
        let tx = datastore.begin_mut_tx();
        #[rustfmt::skip]
        assert_eq!(all_rows(&datastore, &tx, table_id), vec![]);
        Ok(())
    }

    #[test]
    fn test_insert_commit_delete_insert() -> ResultTest<()> {
        let (datastore, mut tx, table_id) = setup_table()?;
        let row = u32_str_u32(0, "Foo", 18); // 0 will be ignored.
        datastore.insert_mut_tx(&mut tx, table_id, row)?;
        datastore.commit_mut_tx_for_test(tx)?;
        let mut tx = datastore.begin_mut_tx();
        let created_row = u32_str_u32(1, "Foo", 18);
        let num_deleted = datastore.delete_by_rel_mut_tx(&mut tx, table_id, [created_row]);
        assert_eq!(num_deleted, 1);
        assert_eq!(all_rows(&datastore, &tx, table_id).len(), 0);
        let created_row = u32_str_u32(1, "Foo", 19);
        datastore.insert_mut_tx(&mut tx, table_id, created_row)?;
        #[rustfmt::skip]
        assert_eq!(all_rows(&datastore, &tx, table_id), vec![u32_str_u32(1, "Foo", 19)]);
        Ok(())
    }

    #[test]
    fn test_insert_delete_insert_delete_insert() -> ResultTest<()> {
        let (datastore, mut tx, table_id) = setup_table()?;
        let row = u32_str_u32(0, "Foo", 18); // 0 will be ignored.
        datastore.insert_mut_tx(&mut tx, table_id, row)?;
        for _ in 0..2 {
            let created_row = u32_str_u32(1, "Foo", 18);
            let num_deleted = datastore.delete_by_rel_mut_tx(&mut tx, table_id, [created_row.clone()]);
            assert_eq!(num_deleted, 1);
            assert_eq!(all_rows(&datastore, &tx, table_id).len(), 0);
            datastore.insert_mut_tx(&mut tx, table_id, created_row)?;
            #[rustfmt::skip]
            assert_eq!(all_rows(&datastore, &tx, table_id), vec![u32_str_u32(1, "Foo", 18)]);
        }
        Ok(())
    }

    #[test]
    fn test_unique_constraint_pre_commit() -> ResultTest<()> {
        let (datastore, mut tx, table_id) = setup_table()?;
        let row = u32_str_u32(0, "Foo", 18); // 0 will be ignored.
        datastore.insert_mut_tx(&mut tx, table_id, row.clone())?;
        let result = datastore.insert_mut_tx(&mut tx, table_id, row);
        match result {
            Err(DBError::Index(IndexError::UniqueConstraintViolation {
                constraint_name: _,
                table_name: _,
                cols: _,
                value: _,
            })) => (),
            _ => panic!("Expected an unique constraint violation error."),
        }
        #[rustfmt::skip]
        assert_eq!(all_rows(&datastore, &tx, table_id), vec![u32_str_u32(1, "Foo", 18)]);
        Ok(())
    }

    #[test]
    fn test_unique_constraint_post_commit() -> ResultTest<()> {
        let (datastore, mut tx, table_id) = setup_table()?;
        let row = u32_str_u32(0, "Foo", 18); // 0 will be ignored.
        datastore.insert_mut_tx(&mut tx, table_id, row.clone())?;
        datastore.commit_mut_tx_for_test(tx)?;
        let mut tx = datastore.begin_mut_tx();
        let result = datastore.insert_mut_tx(&mut tx, table_id, row);
        match result {
            Err(DBError::Index(IndexError::UniqueConstraintViolation {
                constraint_name: _,
                table_name: _,
                cols: _,
                value: _,
            })) => (),
            _ => panic!("Expected an unique constraint violation error."),
        }
        #[rustfmt::skip]
        assert_eq!(all_rows(&datastore, &tx, table_id), vec![u32_str_u32(1, "Foo", 18)]);
        Ok(())
    }

    #[test]
    fn test_unique_constraint_post_rollback() -> ResultTest<()> {
        let (datastore, tx, table_id) = setup_table()?;
        datastore.commit_mut_tx_for_test(tx)?;
        let mut tx = datastore.begin_mut_tx();
        let row = u32_str_u32(0, "Foo", 18); // 0 will be ignored.
        datastore.insert_mut_tx(&mut tx, table_id, row.clone())?;
        datastore.rollback_mut_tx_for_test(tx);
        let mut tx = datastore.begin_mut_tx();
        datastore.insert_mut_tx(&mut tx, table_id, row)?;
        #[rustfmt::skip]
        assert_eq!(all_rows(&datastore, &tx, table_id), vec![u32_str_u32(2, "Foo", 18)]);
        Ok(())
    }

    #[test]
    fn test_create_index_pre_commit() -> ResultTest<()> {
        let (datastore, tx, table_id) = setup_table()?;
        datastore.commit_mut_tx_for_test(tx)?;
        let mut tx = datastore.begin_mut_tx();
        let row = u32_str_u32(0, "Foo", 18); // 0 will be ignored.
        datastore.insert_mut_tx(&mut tx, table_id, row)?;
        datastore.commit_mut_tx_for_test(tx)?;
        let mut tx = datastore.begin_mut_tx();
        let index_def = IndexDef::btree("age_idx".into(), ColId(2), true);
        datastore.create_index_mut_tx(&mut tx, table_id, index_def)?;
        let ctx = ExecutionContext::default();
        let query = query_st_tables(&ctx, &tx);

        let index_rows = query.scan_st_indexes()?;
        #[rustfmt::skip]
        assert_eq!(index_rows, [
            IndexRow { id: 0, table: 0, col: col(0), name: "idx_st_table_table_id_primary_key_auto_unique", unique: true },
            IndexRow { id: 1, table: 0, col: col(1), name: "idx_st_table_table_name_unique", unique: true },
            IndexRow { id: 2, table: 1, col: cols(0, vec![1]), name: "idx_st_columns_table_id_col_pos_unique", unique: true },
            IndexRow { id: 3, table: 2, col: col(0), name: "idx_st_sequence_sequence_id_primary_key_auto_unique", unique: true },
            IndexRow { id: 4, table: 3, col: col(0), name: "idx_st_indexes_index_id_primary_key_auto_unique", unique: true },
            IndexRow { id: 5, table: 4, col: col(0), name: "idx_st_constraints_constraint_id_primary_key_auto_unique", unique: true },
            IndexRow { id: 6, table: 6, col: col(0), name: "id_idx", unique: true },
            IndexRow { id: 7, table: 6, col: col(1), name: "name_idx", unique: true },
            IndexRow { id: 8, table: 6, col: col(2), name: "age_idx", unique: true },
        ].map(Into::into));
        let row = u32_str_u32(0, "Bar", 18); // 0 will be ignored.
        let result = datastore.insert_mut_tx(&mut tx, table_id, row);
        match result {
            Err(DBError::Index(IndexError::UniqueConstraintViolation {
                constraint_name: _,
                table_name: _,
                cols: _,
                value: _,
            })) => (),
            _ => panic!("Expected an unique constraint violation error."),
        }
        #[rustfmt::skip]
        assert_eq!(all_rows(&datastore, &tx, table_id), vec![u32_str_u32(1, "Foo", 18)]);
        Ok(())
    }

    #[test]
    fn test_create_index_post_commit() -> ResultTest<()> {
        let (datastore, mut tx, table_id) = setup_table()?;
        let row = u32_str_u32(0, "Foo", 18); // 0 will be ignored.
        datastore.insert_mut_tx(&mut tx, table_id, row)?;
        datastore.commit_mut_tx_for_test(tx)?;
        let mut tx = datastore.begin_mut_tx();
        let index_def = IndexDef::btree("age_idx".into(), ColId(2), true);
        datastore.create_index_mut_tx(&mut tx, table_id, index_def)?;
        datastore.commit_mut_tx_for_test(tx)?;
        let mut tx = datastore.begin_mut_tx();
        let ctx = ExecutionContext::default();
        let query = query_st_tables(&ctx, &tx);

        let index_rows = query.scan_st_indexes()?;
        #[rustfmt::skip]
        assert_eq!(index_rows, [
            IndexRow { id: 0, table: 0, col: col(0), name: "idx_st_table_table_id_primary_key_auto_unique", unique: true },
            IndexRow { id: 1, table: 0, col: col(1), name: "idx_st_table_table_name_unique", unique: true },
            IndexRow { id: 2, table: 1, col: cols(0, vec![1]), name: "idx_st_columns_table_id_col_pos_unique", unique: true },
            IndexRow { id: 3, table: 2, col: col(0), name: "idx_st_sequence_sequence_id_primary_key_auto_unique", unique: true },
            IndexRow { id: 4, table: 3, col: col(0), name: "idx_st_indexes_index_id_primary_key_auto_unique", unique: true },
            IndexRow { id: 5, table: 4, col: col(0), name: "idx_st_constraints_constraint_id_primary_key_auto_unique", unique: true },
            IndexRow { id: 6, table: 6, col: col(0), name: "id_idx", unique: true },
            IndexRow { id: 7, table: 6, col: col(1), name: "name_idx", unique: true },
            IndexRow { id: 8, table: 6, col: col(2), name: "age_idx", unique: true },
        ].map(Into::into));
        let row = u32_str_u32(0, "Bar", 18); // 0 will be ignored.
        let result = datastore.insert_mut_tx(&mut tx, table_id, row);
        match result {
            Err(DBError::Index(IndexError::UniqueConstraintViolation {
                constraint_name: _,
                table_name: _,
                cols: _,
                value: _,
            })) => (),
            _ => panic!("Expected an unique constraint violation error."),
        }
        #[rustfmt::skip]
        assert_eq!(all_rows(&datastore, &tx, table_id), vec![u32_str_u32(1, "Foo", 18)]);
        Ok(())
    }

    #[test]
    fn test_create_index_post_rollback() -> ResultTest<()> {
        let (datastore, mut tx, table_id) = setup_table()?;
        let row = u32_str_u32(0, "Foo", 18); // 0 will be ignored.
        datastore.insert_mut_tx(&mut tx, table_id, row)?;
        datastore.commit_mut_tx_for_test(tx)?;
        let mut tx = datastore.begin_mut_tx();
        let index_def = IndexDef::btree("age_idx".into(), ColId(2), true);
        datastore.create_index_mut_tx(&mut tx, table_id, index_def)?;
        datastore.rollback_mut_tx_for_test(tx);
        let mut tx = datastore.begin_mut_tx();
        let ctx = ExecutionContext::default();
        let query = query_st_tables(&ctx, &tx);

        let index_rows = query.scan_st_indexes()?;
        #[rustfmt::skip]
        assert_eq!(index_rows, [
            IndexRow { id: 0, table: 0, col: col(0), name: "idx_st_table_table_id_primary_key_auto_unique", unique: true },
            IndexRow { id: 1, table: 0, col: col(1), name: "idx_st_table_table_name_unique", unique: true },
            IndexRow { id: 2, table: 1, col: cols(0, vec![1]), name: "idx_st_columns_table_id_col_pos_unique", unique: true },
            IndexRow { id: 3, table: 2, col: col(0), name: "idx_st_sequence_sequence_id_primary_key_auto_unique", unique: true },
            IndexRow { id: 4, table: 3, col: col(0), name: "idx_st_indexes_index_id_primary_key_auto_unique", unique: true },
            IndexRow { id: 5, table: 4, col: col(0), name: "idx_st_constraints_constraint_id_primary_key_auto_unique", unique: true },
            IndexRow { id: 6, table: 6, col: col(0), name: "id_idx", unique: true },
            IndexRow { id: 7, table: 6, col: col(1), name: "name_idx", unique: true },
        ].map(Into::into));
        let row = u32_str_u32(0, "Bar", 18); // 0 will be ignored.
        datastore.insert_mut_tx(&mut tx, table_id, row)?;
        #[rustfmt::skip]
        assert_eq!(all_rows(&datastore, &tx, table_id), vec![
            u32_str_u32(1, "Foo", 18),
            u32_str_u32(2, "Bar", 18),
        ]);
        Ok(())
    }

    #[test]
    fn test_update_reinsert() -> ResultTest<()> {
        let (datastore, mut tx, table_id) = setup_table()?;

        // Insert a row and commit the tx.
        let row = u32_str_u32(0, "Foo", 18); // 0 will be ignored.
                                             // Because of autoinc columns, we will get a slightly different
                                             // value than the one we inserted.
        let row = datastore.insert_mut_tx(&mut tx, table_id, row)?;
        datastore.commit_mut_tx_for_test(tx)?;

        let all_rows_col_0_eq_1 = |tx: &MutTxId| {
            datastore
                .iter_by_col_eq_mut_tx(
                    &ExecutionContext::default(),
                    tx,
                    table_id,
                    ColId(0),
                    AlgebraicValue::U32(1),
                )
                .unwrap()
                .map(|data_ref| data_ref.data.clone())
                .collect::<Vec<_>>()
        };

        // Update the db with the same actual value for that row, in a new tx.
        let mut tx = datastore.begin_mut_tx();
        // Iterate over all rows with the value 1 (from the autoinc) in column 0.
        let rows = all_rows_col_0_eq_1(&tx);
        assert_eq!(rows.len(), 1);
        assert_eq!(row, rows[0]);
        // Delete the row.
        let count_deleted = datastore.delete_by_rel_mut_tx(&mut tx, table_id, rows);
        assert_eq!(count_deleted, 1);

        // We shouldn't see the row when iterating now that it's deleted.
        assert_eq!(all_rows_col_0_eq_1(&tx).len(), 0);

        // Reinsert the row.
        let reinserted_row = datastore.insert_mut_tx(&mut tx, table_id, row.clone())?;
        assert_eq!(reinserted_row, row);

        // The actual test: we should be able to iterate again, while still in the
        // second transaction, and see exactly one row.
        assert_eq!(all_rows_col_0_eq_1(&tx).len(), 1);

        datastore.commit_mut_tx_for_test(tx)?;

        Ok(())
    }

    #[test]
    /// Test that two read-only TXes can operate concurrently without deadlock or blocking,
    /// and that both observe correct results for a simple table scan.
    fn test_read_only_tx_shared_lock() -> ResultTest<()> {
        let (datastore, mut tx, table_id) = setup_table()?;
        let row1 = u32_str_u32(1, "Foo", 18);
        datastore.insert_mut_tx(&mut tx, table_id, row1.clone())?;
        let row2 = u32_str_u32(2, "Bar", 20);
        datastore.insert_mut_tx(&mut tx, table_id, row2.clone())?;
        datastore.commit_mut_tx_for_test(tx)?;

        // create multiple read only tx, and use them together.
        let read_tx_1 = begin_tx(&datastore);
        let read_tx_2 = begin_tx(&datastore);
        let rows = &[row1, row2];
        assert_eq!(&all_rows_tx(&read_tx_2, table_id), rows);
        assert_eq!(&all_rows_tx(&read_tx_1, table_id), rows);
        read_tx_2.release(&ExecutionContext::default());
        read_tx_1.release(&ExecutionContext::default());
        Ok(())
    }

    // TODO: Add the following tests
    // - Create index with unique constraint and immediately insert a row that violates the constraint before committing.
    // - Create a tx that inserts 2000 rows with an autoinc column
    // - Create a tx that inserts 2000 rows with an autoinc column and then rolls back
    // - Test creating sequences pre_commit, post_commit, post_rollback
}<|MERGE_RESOLUTION|>--- conflicted
+++ resolved
@@ -138,7 +138,7 @@
 
     fn iter<'a>(&'a self, ctx: &'a ExecutionContext, table_id: &TableId) -> super::Result<Iter<'a>>;
 
-    fn table_exists(&self, table_id: &TableId) -> bool;
+    fn table_exists(&self, table_id: &TableId) -> Option<&str>;
 
     /// Returns an iterator,
     /// yielding every row in the table identified by `table_id`,
@@ -304,7 +304,7 @@
         self.committed_state_shared_lock.iter(ctx, table_id)
     }
 
-    fn table_exists(&self, table_id: &TableId) -> bool {
+    fn table_exists(&self, table_id: &TableId) -> Option<&str> {
         self.committed_state_shared_lock.table_exists(table_id)
     }
 
@@ -381,14 +381,18 @@
     }
 
     fn iter<'a>(&'a self, ctx: &'a ExecutionContext, table_id: &TableId) -> super::Result<Iter<'a>> {
-        if self.table_exists(table_id) {
-            return Ok(Iter::new(ctx, *table_id, None, self));
+        if let Some(table_name) = self.table_exists(table_id) {
+            return Ok(Iter::new(ctx, *table_id, table_name, None, self));
         }
         Err(TableError::IdNotFound(SystemTable::st_table, table_id.0).into())
     }
 
-    fn table_exists(&self, table_id: &TableId) -> bool {
-        self.tables.contains_key(table_id)
+    fn table_exists(&self, table_id: &TableId) -> Option<&str> {
+        if let Some(table) = self.tables.get(table_id) {
+            Some(&table.schema.table_name)
+        } else {
+            None
+        }
     }
 
     /// Returns an iterator,
@@ -846,10 +850,11 @@
     }
 
     fn iter<'a>(&'a self, ctx: &'a ExecutionContext, table_id: &TableId) -> super::Result<Iter> {
-        if self.table_exists(table_id) {
+        if let Some(table_name) = self.table_exists(table_id) {
             return Ok(Iter::new(
                 ctx,
                 *table_id,
+                table_name,
                 Some(&self.tx_state),
                 &self.committed_state_write_lock,
             ));
@@ -857,9 +862,14 @@
         Err(TableError::IdNotFound(SystemTable::st_table, table_id.0).into())
     }
 
-    fn table_exists(&self, table_id: &TableId) -> bool {
-        self.tx_state.insert_tables.contains_key(table_id)
-            || self.committed_state_write_lock.tables.contains_key(table_id)
+    fn table_exists(&self, table_id: &TableId) -> Option<&str> {
+        if let Some(table) = self.tx_state.insert_tables.get(table_id) {
+            Some(&table.schema.table_name)
+        } else if let Some(table) = self.committed_state_write_lock.tables.get(table_id) {
+            Some(&table.schema.table_name)
+        } else {
+            None
+        }
     }
 
     /// Returns an iterator,
@@ -1510,16 +1520,6 @@
         }
     }
 
-    fn table_exists(&self, table_id: &TableId) -> Option<&str> {
-        if let Some(table) = self.tx_state.insert_tables.get(table_id) {
-            Some(&table.schema.table_name)
-        } else if let Some(table) = self.committed_state_write_lock.tables.get(table_id) {
-            Some(&table.schema.table_name)
-        } else {
-            None
-        }
-    }
-
     fn algebraic_type_is_numeric(ty: &AlgebraicType) -> bool {
         matches!(*ty, |AlgebraicType::I8| AlgebraicType::U8
             | AlgebraicType::I16
@@ -1795,82 +1795,6 @@
         self.delete(table_id, relation.into_iter().map(|pv| RowId(pv.to_data_key())))
     }
 
-<<<<<<< HEAD
-=======
-    fn iter<'a>(&'a self, ctx: &'a ExecutionContext, table_id: &TableId) -> super::Result<Iter> {
-        if let Some(table_name) = self.table_exists(table_id) {
-            return Ok(Iter::new(ctx, *table_id, table_name, self));
-        }
-        Err(TableError::IdNotFound(SystemTable::st_table, table_id.0).into())
-    }
-
-    /// Returns an iterator,
-    /// yielding every row in the table identified by `table_id`,
-    /// where the column data identified by `cols` equates to `value`.
-    fn iter_by_col_eq<'a>(
-        &'a self,
-        ctx: &'a ExecutionContext,
-        table_id: &TableId,
-        cols: impl Into<NonEmpty<ColId>>,
-        value: AlgebraicValue,
-    ) -> super::Result<IterByColEq<'_>> {
-        self.iter_by_col_range(ctx, table_id, cols.into(), value)
-    }
-
-    /// Returns an iterator,
-    /// yielding every row in the table identified by `table_id`,
-    /// where the values of `cols` are contained in `range`.
-    fn iter_by_col_range<'a, R: RangeBounds<AlgebraicValue>>(
-        &'a self,
-        ctx: &'a ExecutionContext,
-        table_id: &TableId,
-        cols: NonEmpty<ColId>,
-        range: R,
-    ) -> super::Result<IterByColRange<R>> {
-        // We have to index_seek in both the committed state and the current tx state.
-        // First, we will check modifications in the current tx. It may be that the table
-        // has not been modified yet in the current tx, in which case we will only search
-        // the committed state. Finally, the table may not be indexed at all, in which case
-        // we fall back to iterating the entire table.
-        //
-        // We need to check the tx_state first. In particular, it may be that the index
-        // was only added in the current transaction.
-        // TODO(george): It's unclear that we truly support dynamically creating an index
-        // yet. In particular, I don't know if creating an index in a transaction and
-        // rolling it back will leave the index in place.
-        if let Some(inserted_rows) = self.tx_state.index_seek(table_id, &cols, &range) {
-            // The current transaction has modified this table, and the table is indexed.
-            Ok(IterByColRange::Index(IndexSeekIterMutTxId {
-                ctx,
-                table_id: *table_id,
-                tx_state: &self.tx_state,
-                inserted_rows,
-                committed_rows: self.committed_state_write_lock.index_seek(table_id, &cols, &range),
-                committed_state: &self.committed_state_write_lock,
-                num_committed_rows_fetched: 0,
-            }))
-        } else {
-            // Either the current transaction has not modified this table, or the table is not
-            // indexed.
-            match self.committed_state_write_lock.index_seek(table_id, &cols, &range) {
-                Some(committed_rows) => Ok(IterByColRange::CommittedIndex(CommittedIndexIter {
-                    ctx,
-                    table_id: *table_id,
-                    tx_state: &self.tx_state,
-                    committed_state: &self.committed_state_write_lock,
-                    committed_rows,
-                    num_committed_rows_fetched: 0,
-                })),
-                None => Ok(IterByColRange::Scan(ScanIterByColRange {
-                    range,
-                    cols,
-                    scan_iter: self.iter(ctx, table_id)?,
-                })),
-            }
-        }
-    }
-
->>>>>>> eed3be2a
     fn commit(mut self) -> super::Result<Option<TxData>> {
         let memory: BTreeMap<DataKey, Arc<Vec<u8>>> = std::mem::take(&mut self.memory_lock);
         let tx_data = self.committed_state_write_lock.merge(self.tx_state, memory);
@@ -1963,14 +1887,10 @@
         let mut committed_state = self.committed_state.write_arc();
         for write in &transaction.writes {
             let table_id = TableId(write.set_id);
-<<<<<<< HEAD
             let schema = committed_state
                 .schema_for_table(&ExecutionContext::default(), table_id)?
                 .into_owned();
-=======
-            let schema = committed_state.schema_for_table(table_id)?.into_owned();
             let table_name = schema.table_name.clone();
->>>>>>> eed3be2a
 
             match write.operation {
                 Operation::Delete => {
@@ -2044,13 +1964,9 @@
 pub struct Iter<'a> {
     ctx: &'a ExecutionContext<'a>,
     table_id: TableId,
-<<<<<<< HEAD
     tx_state: Option<&'a TxState>,
     committed_state: &'a CommittedState,
-=======
     table_name: &'a str,
-    tx: &'a MutTxId,
->>>>>>> eed3be2a
     stage: ScanStage<'a>,
     num_committed_rows_fetched: u64,
 }
@@ -2071,26 +1987,19 @@
 }
 
 impl<'a> Iter<'a> {
-<<<<<<< HEAD
     fn new(
         ctx: &'a ExecutionContext,
         table_id: TableId,
+        table_name: &'a str,
         tx_state: Option<&'a TxState>,
         committed_state: &'a CommittedState,
     ) -> Self {
         Self {
             ctx,
             table_id,
+            table_name,
             tx_state,
             committed_state,
-=======
-    fn new(ctx: &'a ExecutionContext, table_id: TableId, table_name: &'a str, tx: &'a MutTxId) -> Self {
-        Self {
-            ctx,
-            table_id,
-            table_name,
-            tx,
->>>>>>> eed3be2a
             stage: ScanStage::Start,
             num_committed_rows_fetched: 0,
         }
@@ -2443,9 +2352,8 @@
     }
 
     fn table_id_exists_tx(&self, tx: &Self::Tx, table_id: &TableId) -> bool {
-        tx.table_exists(table_id)
-    }
-
+        tx.table_exists(table_id).is_some()
+    }
     fn table_id_from_name_tx(&self, tx: &Self::Tx, table_name: &str) -> super::Result<Option<TableId>> {
         tx.table_id_from_name(table_name, self.database_address)
     }
@@ -2613,13 +2521,6 @@
         tx.rename_table(table_id, new_name, self.database_address)
     }
 
-<<<<<<< HEAD
-=======
-    fn table_id_exists(&self, tx: &Self::MutTx, table_id: &TableId) -> bool {
-        tx.table_exists(table_id).is_some()
-    }
-
->>>>>>> eed3be2a
     fn table_id_from_name_mut_tx(&self, tx: &Self::MutTx, table_name: &str) -> super::Result<Option<TableId>> {
         tx.table_id_from_name(table_name, self.database_address)
     }
