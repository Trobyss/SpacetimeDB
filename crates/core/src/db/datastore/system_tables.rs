//! Schema definitions and accesses to the system tables,
//! which store metadata about a SpacetimeDB database.
//!
//! When defining a new system table, remember to:
//! - Define constants for its ID and name.
//! - Add it to [`system_tables`], and define a constant for its index there.
//! - Use [`st_fields_enum`] to define its column enum.
//! - Define a function that returns its schema.
//! - Add its schema to [`system_table_schema`].
//! - Define a Rust struct which holds its rows, and implement `TryFrom<RowRef<'_>>` for that struct.

use crate::db::relational_db::RelationalDB;
use crate::error::{DBError, TableError};
use crate::execution_context::ExecutionContext;
use derive_more::From;
use spacetimedb_lib::{Address, Identity, SumType};
use spacetimedb_primitives::*;
use spacetimedb_sats::algebraic_type::fmt::fmt_algebraic_type;
use spacetimedb_sats::db::auth::{StAccess, StTableType};
use spacetimedb_sats::db::def::*;
use spacetimedb_sats::hash::Hash;
use spacetimedb_sats::product_value::InvalidFieldError;
use spacetimedb_sats::{
    impl_deserialize, impl_serialize, product, AlgebraicType, AlgebraicValue, ArrayValue, ProductValue, SumTypeVariant,
    SumValue,
};
use spacetimedb_table::table::RowRef;
use spacetimedb_vm::errors::{ErrorType, ErrorVm};
use spacetimedb_vm::ops::parse;
use std::ops::Deref as _;
use std::str::FromStr;
use strum::Display;

use super::locking_tx_datastore::tx::TxId;
use super::locking_tx_datastore::MutTxId;

/// The static ID of the table that defines tables
pub(crate) const ST_TABLES_ID: TableId = TableId(0);
/// The static ID of the table that defines columns
pub(crate) const ST_COLUMNS_ID: TableId = TableId(1);
/// The static ID of the table that defines sequences
pub(crate) const ST_SEQUENCES_ID: TableId = TableId(2);
/// The static ID of the table that defines indexes
pub(crate) const ST_INDEXES_ID: TableId = TableId(3);
/// The static ID of the table that defines constraints
pub(crate) const ST_CONSTRAINTS_ID: TableId = TableId(4);
/// The static ID of the table that defines the stdb module associated with
/// the database
pub(crate) const ST_MODULE_ID: TableId = TableId(5);
/// The static ID of the table that defines connected clients
pub(crate) const ST_CLIENTS_ID: TableId = TableId(6);
<<<<<<< HEAD
/// The static ID of the table that defines scheduled tables
pub(crate) const ST_SCHEDULED_ID: TableId = TableId(7);
=======
/// The static ID of the table that defines system variables
pub(crate) const ST_VAR_ID: TableId = TableId(7);
>>>>>>> 60c438d1

pub(crate) const ST_TABLES_NAME: &str = "st_table";
pub(crate) const ST_COLUMNS_NAME: &str = "st_columns";
pub(crate) const ST_SEQUENCES_NAME: &str = "st_sequence";
pub(crate) const ST_INDEXES_NAME: &str = "st_indexes";
pub(crate) const ST_CONSTRAINTS_NAME: &str = "st_constraints";
pub(crate) const ST_MODULE_NAME: &str = "st_module";
pub(crate) const ST_CLIENTS_NAME: &str = "st_clients";
<<<<<<< HEAD
pub(crate) const ST_SCHEDULED_NAME: &str = "st_scheduled";
=======
pub(crate) const ST_VAR_NAME: &str = "st_var";
>>>>>>> 60c438d1

/// Reserved range of sequence values used for system tables.
///
/// Ids for user-created tables will start at `ST_RESERVED_SEQUENCE_RANGE + 1`.
///
/// The range applies to all sequences allocated by system tables, i.e. table-,
/// sequence-, index-, and constraint-ids.
/// > Note that column-ids are positional indices and not based on a sequence.
///
/// These ids can be referred to statically even for system tables introduced
/// after a database was created, so as long as the range is not exceeded.
///
/// However unlikely it may seem, it is advisable to check for overflow in the
/// test suite when adding sequences to system tables.
pub(crate) const ST_RESERVED_SEQUENCE_RANGE: u32 = 4096;

// This help to keep the correct order when bootstrapping
#[allow(non_camel_case_types)]
#[derive(Debug, Display)]
pub enum SystemTable {
    st_table,
    st_columns,
    st_sequence,
    st_indexes,
    st_constraints,
}
pub(crate) fn system_tables() -> [TableSchema; 8] {
    [
        st_table_schema(),
        st_columns_schema(),
        st_indexes_schema(),
        st_constraints_schema(),
        st_module_schema(),
        st_clients_schema(),
<<<<<<< HEAD
        st_scheduled_schema(),
=======
        st_var_schema(),
>>>>>>> 60c438d1
        // Is important this is always last, so the starting sequence for each
        // system table is correct.
        st_sequences_schema(),
    ]
}

/// Types that represent the fields / columns of a system table.
pub trait StFields: Copy + Sized {
    /// Returns the column position of the system table field.
    fn col_id(self) -> ColId;

    /// Returns the column index of the system table field.
    #[inline]
    fn col_idx(self) -> usize {
        self.col_id().idx()
    }

    /// Returns the column name of the system table field a static string slice.
    fn name(self) -> &'static str;

    /// Returns the column name of the system table field as a boxed slice.
    #[inline]
    fn col_name(self) -> Box<str> {
        self.name().into()
    }
}

// The following are indices into the array returned by [`system_tables`].
pub(crate) const ST_TABLES_IDX: usize = 0;
pub(crate) const ST_COLUMNS_IDX: usize = 1;
pub(crate) const ST_INDEXES_IDX: usize = 2;
pub(crate) const ST_CONSTRAINTS_IDX: usize = 3;
pub(crate) const ST_MODULE_IDX: usize = 4;
pub(crate) const ST_CLIENT_IDX: usize = 5;
<<<<<<< HEAD
pub(crate) const ST_SCHEDULED_IDX: usize = 6;
=======
pub(crate) const ST_VAR_IDX: usize = 6;
>>>>>>> 60c438d1
pub(crate) const ST_SEQUENCES_IDX: usize = 7;
macro_rules! st_fields_enum {
    ($(#[$attr:meta])* enum $ty_name:ident { $($name:expr, $var:ident = $discr:expr,)* }) => {
        #[derive(Copy, Clone, Debug)]
        $(#[$attr])*
        pub enum $ty_name {
            $($var = $discr,)*
        }

        impl StFields for $ty_name {
            #[inline]
            fn col_id(self) -> ColId {
                ColId(self as u32)
            }

            #[inline]
            fn name(self) -> &'static str {
                match self {
                    $(Self::$var => $name,)*
                }
            }
        }

        impl From<$ty_name> for ColId {
            fn from(value: $ty_name) -> Self {
                value.col_id()
            }
        }

        impl From<$ty_name> for ColList {
            fn from(value: $ty_name) -> Self {
                ColList::new(value.col_id())
            }
        }
    }
}

// WARNING: For a stable schema, don't change the field names and discriminants.
st_fields_enum!(enum StTableFields {
    "table_id", TableId = 0,
    "table_name", TableName = 1,
    "table_type", TableType = 2,
    "table_access", TablesAccess = 3,
});
// WARNING: For a stable schema, don't change the field names and discriminants.
st_fields_enum!(enum StColumnFields {
    "table_id", TableId = 0,
    "col_pos", ColPos = 1,
    "col_name", ColName = 2,
    "col_type", ColType = 3,
});
// WARNING: For a stable schema, don't change the field names and discriminants.
st_fields_enum!(enum StIndexFields {
    "index_id", IndexId = 0,
    "table_id", TableId = 1,
    "index_name", IndexName = 2,
    "columns", Columns = 3,
    "is_unique", IsUnique = 4,
    "index_type", IndexType = 5,
});
// WARNING: For a stable schema, don't change the field names and discriminants.
st_fields_enum!(
    /// The fields that define the internal table [crate::db::relational_db::ST_SEQUENCES_NAME].
    enum StSequenceFields {
    "sequence_id", SequenceId = 0,
    "sequence_name", SequenceName = 1,
    "table_id", TableId = 2,
    "col_pos", ColPos = 3,
    "increment", Increment = 4,
    "start", Start = 5,
    "min_value", MinValue = 6,
    "max_value", MaxValue = 7,
    "allocated", Allocated = 8,
});
// WARNING: For a stable schema, don't change the field names and discriminants.
st_fields_enum!(enum StConstraintFields {
    "constraint_id", ConstraintId = 0,
    "constraint_name", ConstraintName = 1,
    "constraints", Constraints = 2,
    "table_id", TableId = 3,
    "columns", Columns = 4,
});
// WARNING: For a stable schema, don't change the field names and discriminants.
st_fields_enum!(enum StModuleFields {
    "database_address", DatabaseAddress = 0,
    "owner_identity", OwnerIdentity = 1,
    "program_kind", ProgramKind = 2,
    "program_hash", ProgramHash = 3,
    "program_bytes", ProgramBytes = 4,
});
// WARNING: For a stable schema, don't change the field names and discriminants.
st_fields_enum!(enum StClientsFields {
    "identity", Identity = 0,
    "address", Address = 1,
});
// WARNING: For a stable schema, don't change the field names and discriminants.
st_fields_enum!(enum StVarFields {
    "name", Name = 0,
    "value", Value = 1,
});

st_fields_enum!(enum StScheduledFields {
    "table_id", TableId = 0,
    "reducer_name", ReducerName = 1,
});
/// System Table [ST_TABLES_NAME]
///
/// | table_id | table_name  | table_type | table_access |
/// |----------|-------------|----------- |------------- |
/// | 4        | "customers" | "user"     | "public"     |
fn st_table_schema() -> TableSchema {
    TableDef::new(
        ST_TABLES_NAME.into(),
        vec![
            ColumnDef::sys(StTableFields::TableId.name(), AlgebraicType::U32),
            ColumnDef::sys(StTableFields::TableName.name(), AlgebraicType::String),
            ColumnDef::sys(StTableFields::TableType.name(), AlgebraicType::String),
            ColumnDef::sys(StTableFields::TablesAccess.name(), AlgebraicType::String),
        ],
    )
    .with_type(StTableType::System)
    .with_column_constraint(Constraints::primary_key_auto(), StTableFields::TableId)
    .with_column_index(StTableFields::TableName, true)
    .into_schema(ST_TABLES_ID)
}

/// System Table [ST_COLUMNS_NAME]
///
/// | table_id | col_id | col_name | col_type            |
/// |----------|---------|----------|--------------------|
/// | 1        | 0       | "id"     | AlgebraicType::U32 |
fn st_columns_schema() -> TableSchema {
    TableDef::new(
        ST_COLUMNS_NAME.into(),
        vec![
            ColumnDef::sys(StColumnFields::TableId.name(), AlgebraicType::U32),
            ColumnDef::sys(StColumnFields::ColPos.name(), AlgebraicType::U32),
            ColumnDef::sys(StColumnFields::ColName.name(), AlgebraicType::String),
            ColumnDef::sys(StColumnFields::ColType.name(), AlgebraicType::bytes()),
        ],
    )
    .with_type(StTableType::System)
    .with_column_constraint(Constraints::unique(), {
        let mut cols = ColList::new(StColumnFields::TableId.col_id());
        cols.push(StColumnFields::ColPos.col_id());
        cols
    })
    .into_schema(ST_COLUMNS_ID)
}

/// System Table [ST_INDEXES]
///
/// | index_id | table_id | index_name  | columns | is_unique | index_type |
/// |----------|----------|-------------|---------|-----------|------------|
/// | 1        |          | "ix_sample" | [1]     | false     | "btree"    |
fn st_indexes_schema() -> TableSchema {
    TableDef::new(
        ST_INDEXES_NAME.into(),
        vec![
            ColumnDef::sys(StIndexFields::IndexId.name(), AlgebraicType::U32),
            ColumnDef::sys(StIndexFields::TableId.name(), AlgebraicType::U32),
            ColumnDef::sys(StIndexFields::IndexName.name(), AlgebraicType::String),
            ColumnDef::sys(StIndexFields::Columns.name(), AlgebraicType::array(AlgebraicType::U32)),
            ColumnDef::sys(StIndexFields::IsUnique.name(), AlgebraicType::Bool),
            ColumnDef::sys(StIndexFields::IndexType.name(), AlgebraicType::U8),
        ],
    )
    .with_type(StTableType::System)
    // TODO: Unique constraint on index name?
    .with_column_constraint(Constraints::primary_key_auto(), StIndexFields::IndexId)
    .into_schema(ST_INDEXES_ID)
}

/// System Table [ST_SEQUENCES]
///
/// | sequence_id | sequence_name     | increment | start | min_value | max_value | table_id | col_pos| allocated |
/// |-------------|-------------------|-----------|-------|-----------|-----------|----------|--------|-----------|
/// | 1           | "seq_customer_id" | 1         | 100   | 10        | 1200      | 1        | 1      | 200       |
fn st_sequences_schema() -> TableSchema {
    TableDef::new(
        ST_SEQUENCES_NAME.into(),
        vec![
            ColumnDef::sys(StSequenceFields::SequenceId.name(), AlgebraicType::U32),
            ColumnDef::sys(StSequenceFields::SequenceName.name(), AlgebraicType::String),
            ColumnDef::sys(StSequenceFields::TableId.name(), AlgebraicType::U32),
            ColumnDef::sys(StSequenceFields::ColPos.name(), AlgebraicType::U32),
            ColumnDef::sys(StSequenceFields::Increment.name(), AlgebraicType::I128),
            ColumnDef::sys(StSequenceFields::Start.name(), AlgebraicType::I128),
            ColumnDef::sys(StSequenceFields::MinValue.name(), AlgebraicType::I128),
            ColumnDef::sys(StSequenceFields::MaxValue.name(), AlgebraicType::I128),
            ColumnDef::sys(StSequenceFields::Allocated.name(), AlgebraicType::I128),
        ],
    )
    .with_type(StTableType::System)
    // TODO: Unique constraint on sequence name?
    .with_column_constraint(Constraints::primary_key_auto(), StSequenceFields::SequenceId)
    .into_schema(ST_SEQUENCES_ID)
}

/// System Table [ST_CONSTRAINTS_NAME]
///
/// | constraint_id | constraint_name      | constraints | table_id | columns |
/// |---------------|-------------------- -|-------------|-------|------------|
/// | 1             | "unique_customer_id" | 1           | 100   | [1, 4]     |
fn st_constraints_schema() -> TableSchema {
    TableDef::new(
        ST_CONSTRAINTS_NAME.into(),
        vec![
            ColumnDef::sys(StConstraintFields::ConstraintId.name(), AlgebraicType::U32),
            ColumnDef::sys(StConstraintFields::ConstraintName.name(), AlgebraicType::String),
            ColumnDef::sys(StConstraintFields::Constraints.name(), AlgebraicType::U8),
            ColumnDef::sys(StConstraintFields::TableId.name(), AlgebraicType::U32),
            ColumnDef::sys(
                StConstraintFields::Columns.name(),
                AlgebraicType::array(AlgebraicType::U32),
            ),
        ],
    )
    .with_type(StTableType::System)
    .with_column_constraint(Constraints::primary_key_auto(), StConstraintFields::ConstraintId)
    .into_schema(ST_CONSTRAINTS_ID)
}

/// System table [ST_MODULE_NAME]
///
/// This table holds exactly one row, describing the latest version of the
/// SpacetimeDB module associated with the database:
///
/// * `database_address` is the [`Address`] of the database.
/// * `owner_identity` is the [`Identity`] of the owner of the database.
/// * `program_kind` is the [`ModuleKind`] (currently always [`WASM_MODULE`]).
/// * `program_hash` is the [`Hash`] of the raw bytes of the (compiled) module.
/// * `program_bytes` are the raw bytes of the (compiled) module.
///
/// | database_address | owner_identity |  program_kind | program_bytes | program_hash        |
/// |------------------|----------------|---------------|---------------|---------------------|
/// | <bytes>          | <bytes>        |  0            | <bytes>       | <bytes>             |
pub(crate) fn st_module_schema() -> TableSchema {
    TableDef::new(
        ST_MODULE_NAME.into(),
        vec![
            ColumnDef::sys(StModuleFields::DatabaseAddress.name(), AlgebraicType::bytes()),
            ColumnDef::sys(StModuleFields::OwnerIdentity.name(), AlgebraicType::bytes()),
            ColumnDef::sys(StModuleFields::ProgramKind.name(), AlgebraicType::U8),
            ColumnDef::sys(StModuleFields::ProgramHash.name(), AlgebraicType::bytes()),
            ColumnDef::sys(StModuleFields::ProgramBytes.name(), AlgebraicType::bytes()),
        ],
    )
    .with_type(StTableType::System)
    .into_schema(ST_MODULE_ID)
}

/// System table [ST_CLIENTS_NAME]
///
// identity                                                                                | address
// -----------------------------------------------------------------------------------------+--------------------------------------------------------
//  (__identity_bytes = 0x7452047061ea2502003412941d85a42f89b0702588b823ab55fc4f12e9ea8363) | (__address_bytes = 0x6bdea3ab517f5857dc9b1b5fe99e1b14)
fn st_clients_schema() -> TableSchema {
    TableDef::new(
        ST_CLIENTS_NAME.into(),
        vec![
            ColumnDef::sys(StClientsFields::Identity.name(), AlgebraicType::bytes()),
            ColumnDef::sys(StClientsFields::Address.name(), AlgebraicType::bytes()),
        ],
    )
    .with_type(StTableType::System)
    .with_column_index(col_list![StClientsFields::Identity, StClientsFields::Address], true)
    .into_schema(ST_CLIENTS_ID)
}

<<<<<<< HEAD
fn st_scheduled_schema() -> TableSchema {
    TableDef::new(
        ST_SCHEDULED_NAME.into(),
        vec![
            ColumnDef::sys(StScheduledFields::TableId.name(), AlgebraicType::U32),
            ColumnDef::sys(StScheduledFields::ReducerName.name(), AlgebraicType::String),
        ],
    )
    .with_type(StTableType::System)
    .with_column_constraint(Constraints::unique(), StScheduledFields::TableId)
    .into_schema(ST_SCHEDULED_ID)
=======
/// System Table [ST_VAR_NAME]
///
/// | name        | value     |
/// |-------------|-----------|
/// | "row_limit" | (U64 = 5) |
pub fn st_var_schema() -> TableSchema {
    TableDef::new(
        ST_VAR_NAME.into(),
        vec![
            ColumnDef::sys(StVarFields::Name.name(), AlgebraicType::String),
            ColumnDef::sys(StVarFields::Value.name(), StVarValue::type_of()),
        ],
    )
    .with_type(StTableType::System)
    .with_column_constraint(Constraints::primary_key(), StVarFields::Name)
    .into_schema(ST_VAR_ID)
}

/// If `table_id` refers to a known system table, return its schema.
///
/// Used when restoring from a snapshot; system tables are reinstantiated with this schema,
/// whereas user tables are reinstantiated with a schema computed from the snapshotted system tables.
///
/// This must be kept in sync with the set of system tables.
pub(crate) fn system_table_schema(table_id: TableId) -> Option<TableSchema> {
    match table_id {
        ST_TABLES_ID => Some(st_table_schema()),
        ST_COLUMNS_ID => Some(st_columns_schema()),
        ST_SEQUENCES_ID => Some(st_sequences_schema()),
        ST_INDEXES_ID => Some(st_indexes_schema()),
        ST_CONSTRAINTS_ID => Some(st_constraints_schema()),
        ST_MODULE_ID => Some(st_module_schema()),
        ST_CLIENTS_ID => Some(st_clients_schema()),
        ST_VAR_ID => Some(st_var_schema()),
        _ => None,
    }
>>>>>>> 60c438d1
}

pub(crate) fn table_name_is_system(table_name: &str) -> bool {
    table_name.starts_with("st_")
}

#[derive(Debug, Copy, Clone, PartialEq, Eq)]
pub struct StTableRow<Name: AsRef<str>> {
    pub(crate) table_id: TableId,
    pub(crate) table_name: Name,
    pub(crate) table_type: StTableType,
    pub(crate) table_access: StAccess,
}

impl TryFrom<RowRef<'_>> for StTableRow<Box<str>> {
    type Error = DBError;
    // TODO(cloutiertyler): Noa, can we just decorate `StTableRow` with Deserialize or something instead?
    fn try_from(row: RowRef<'_>) -> Result<Self, DBError> {
        let table_type = row
            .read_col::<Box<str>>(StTableFields::TableType)?
            .deref()
            .try_into()
            .map_err(|x: &str| TableError::DecodeField {
                table: ST_TABLES_NAME.into(),
                field: StTableFields::TableType.col_name(),
                expect: format!("`{}` or `{}`", StTableType::System.as_str(), StTableType::User.as_str()),
                found: x.to_string(),
            })?;

        let table_access = row
            .read_col::<Box<str>>(StTableFields::TablesAccess)?
            .deref()
            .try_into()
            .map_err(|x: &str| TableError::DecodeField {
                table: ST_TABLES_NAME.into(),
                field: StTableFields::TablesAccess.col_name(),
                expect: format!("`{}` or `{}`", StAccess::Public.as_str(), StAccess::Private.as_str()),
                found: x.to_string(),
            })?;

        Ok(StTableRow {
            table_id: row.read_col(StTableFields::TableId)?,
            table_name: row.read_col(StTableFields::TableName)?,
            table_type,
            table_access,
        })
    }
}

impl From<StTableRow<Box<str>>> for ProductValue {
    fn from(x: StTableRow<Box<str>>) -> Self {
        product![
            x.table_id,
            x.table_name,
            <Box<str>>::from(x.table_type.as_str()),
            <Box<str>>::from(x.table_access.as_str()),
        ]
    }
}

#[derive(Debug, Clone, PartialEq, Eq)]
pub struct StColumnRow<Name: AsRef<str>> {
    pub(crate) table_id: TableId,
    pub(crate) col_pos: ColId,
    pub(crate) col_name: Name,
    pub(crate) col_type: AlgebraicType,
}

impl TryFrom<RowRef<'_>> for StColumnRow<Box<str>> {
    type Error = DBError;
    fn try_from(row: RowRef<'_>) -> Result<Self, DBError> {
        let table_id = row.read_col(StColumnFields::TableId)?;
        let bytes = row.read_col::<AlgebraicValue>(StColumnFields::ColType)?;
        let bytes = bytes.as_bytes().unwrap_or_default();
        let col_type =
            AlgebraicType::decode(&mut &*bytes).map_err(|e| TableError::InvalidSchema(table_id, e.into()))?;

        Ok(StColumnRow {
            col_pos: row.read_col(StColumnFields::ColPos)?,
            col_name: row.read_col(StColumnFields::ColName)?,
            table_id,
            col_type,
        })
    }
}

impl From<StColumnRow<Box<str>>> for ProductValue {
    fn from(x: StColumnRow<Box<str>>) -> Self {
        let mut bytes = Vec::new();
        x.col_type.encode(&mut bytes);
        product![x.table_id, x.col_pos, x.col_name, AlgebraicValue::Bytes(bytes.into())]
    }
}

impl From<StColumnRow<Box<str>>> for ColumnSchema {
    fn from(column: StColumnRow<Box<str>>) -> Self {
        Self {
            table_id: column.table_id,
            col_pos: column.col_pos,
            col_name: column.col_name,
            col_type: column.col_type,
        }
    }
}

#[derive(Debug, Clone, PartialEq, Eq)]
pub struct StIndexRow<Name: AsRef<str>> {
    pub(crate) index_id: IndexId,
    pub(crate) table_id: TableId,
    pub(crate) index_name: Name,
    pub(crate) columns: ColList,
    pub(crate) is_unique: bool,
    pub(crate) index_type: IndexType,
}

fn to_cols(row: RowRef<'_>, col_pos: impl Into<ColId>, col_name: &'static str) -> Result<ColList, DBError> {
    let col_pos = col_pos.into();
    let name = Some(col_name);
    let cols = row.read_col(col_pos)?;
    if let ArrayValue::U32(x) = &cols {
        Ok(x.iter()
            .map(|x| ColId::from(*x))
            .collect::<ColListBuilder>()
            .build()
            .expect("empty ColList"))
    } else {
        Err(InvalidFieldError { name, col_pos }.into())
    }
}

impl TryFrom<RowRef<'_>> for StIndexRow<Box<str>> {
    type Error = DBError;
    fn try_from(row: RowRef<'_>) -> Result<Self, DBError> {
        let index_type = row.read_col::<u8>(StIndexFields::IndexType)?;
        let index_type = IndexType::try_from(index_type).map_err(|_| InvalidFieldError {
            col_pos: StIndexFields::IndexType.col_id(),
            name: Some(StIndexFields::IndexType.name()),
        })?;
        Ok(StIndexRow {
            index_id: row.read_col(StIndexFields::IndexId)?,
            table_id: row.read_col(StIndexFields::TableId)?,
            index_name: row.read_col(StIndexFields::IndexName)?,
            columns: to_cols(row, StIndexFields::Columns, StIndexFields::Columns.name())?,
            is_unique: row.read_col(StIndexFields::IsUnique)?,
            index_type,
        })
    }
}

impl From<StIndexRow<Box<str>>> for ProductValue {
    fn from(x: StIndexRow<Box<str>>) -> Self {
        product![
            x.index_id,
            x.table_id,
            x.index_name,
            ArrayValue::from(x.columns.to_u32_vec()),
            x.is_unique,
            u8::from(x.index_type),
        ]
    }
}

impl From<StIndexRow<Box<str>>> for IndexSchema {
    fn from(x: StIndexRow<Box<str>>) -> Self {
        Self {
            index_id: x.index_id,
            table_id: x.table_id,
            index_type: x.index_type,
            index_name: x.index_name,
            is_unique: x.is_unique,
            columns: x.columns,
        }
    }
}

#[derive(Debug, Clone, PartialEq, Eq)]
pub struct StSequenceRow<Name: AsRef<str>> {
    pub(crate) sequence_id: SequenceId,
    pub(crate) sequence_name: Name,
    pub(crate) table_id: TableId,
    pub(crate) col_pos: ColId,
    pub(crate) increment: i128,
    pub(crate) start: i128,
    pub(crate) min_value: i128,
    pub(crate) max_value: i128,
    pub(crate) allocated: i128,
}

impl TryFrom<RowRef<'_>> for StSequenceRow<Box<str>> {
    type Error = DBError;
    fn try_from(row: RowRef<'_>) -> Result<Self, DBError> {
        Ok(StSequenceRow {
            sequence_id: row.read_col(StSequenceFields::SequenceId)?,
            sequence_name: row.read_col(StSequenceFields::SequenceName)?,
            table_id: row.read_col(StSequenceFields::TableId)?,
            col_pos: row.read_col(StSequenceFields::ColPos)?,
            increment: row.read_col(StSequenceFields::Increment)?,
            start: row.read_col(StSequenceFields::Start)?,
            min_value: row.read_col(StSequenceFields::MinValue)?,
            max_value: row.read_col(StSequenceFields::MaxValue)?,
            allocated: row.read_col(StSequenceFields::Allocated)?,
        })
    }
}

impl From<StSequenceRow<Box<str>>> for ProductValue {
    fn from(x: StSequenceRow<Box<str>>) -> Self {
        product![
            x.sequence_id,
            x.sequence_name,
            x.table_id,
            x.col_pos,
            x.increment,
            x.start,
            x.min_value,
            x.max_value,
            x.allocated,
        ]
    }
}

impl From<StSequenceRow<Box<str>>> for SequenceSchema {
    fn from(sequence: StSequenceRow<Box<str>>) -> Self {
        Self {
            sequence_id: sequence.sequence_id,
            sequence_name: sequence.sequence_name,
            table_id: sequence.table_id,
            col_pos: sequence.col_pos,
            start: sequence.start,
            increment: sequence.increment,
            min_value: sequence.min_value,
            max_value: sequence.max_value,
            allocated: sequence.allocated,
        }
    }
}

#[derive(Debug, Clone, PartialEq, Eq)]
pub struct StConstraintRow<Name: AsRef<str>> {
    pub(crate) constraint_id: ConstraintId,
    pub(crate) constraint_name: Name,
    pub(crate) constraints: Constraints,
    pub(crate) table_id: TableId,
    pub(crate) columns: ColList,
}

impl TryFrom<RowRef<'_>> for StConstraintRow<Box<str>> {
    type Error = DBError;
    fn try_from(row: RowRef<'_>) -> Result<Self, DBError> {
        let constraints = row.read_col::<u8>(StConstraintFields::Constraints)?;
        let constraints = Constraints::try_from(constraints).expect("Fail to decode Constraints");
        let columns = to_cols(row, StConstraintFields::Columns, StConstraintFields::Columns.name())?;
        Ok(StConstraintRow {
            table_id: row.read_col(StConstraintFields::TableId)?,
            constraint_id: row.read_col(StConstraintFields::ConstraintId)?,
            constraint_name: row.read_col(StConstraintFields::ConstraintName)?,
            constraints,
            columns,
        })
    }
}

impl From<StConstraintRow<Box<str>>> for ProductValue {
    fn from(x: StConstraintRow<Box<str>>) -> Self {
        product![
            x.constraint_id,
            x.constraint_name,
            x.constraints.bits(),
            x.table_id,
            ArrayValue::from(x.columns.to_u32_vec())
        ]
    }
}

impl From<StConstraintRow<Box<str>>> for ConstraintSchema {
    fn from(x: StConstraintRow<Box<str>>) -> Self {
        Self {
            constraint_id: x.constraint_id,
            constraint_name: x.constraint_name,
            constraints: x.constraints,
            table_id: x.table_id,
            columns: x.columns,
        }
    }
}

/// Indicates the kind of module the `program_bytes` of a [`StModuleRow`]
/// describes.
///
/// More or less a placeholder to allow for future non-WASM hosts without
/// having to change the [`st_module_schema`].
#[derive(Clone, Copy, Debug, Eq, PartialEq)]
pub struct ModuleKind(u8);

/// The [`ModuleKind`] of WASM-based modules.
///
/// This is currently the only known kind.
pub const WASM_MODULE: ModuleKind = ModuleKind(0);

impl_serialize!([] ModuleKind, (self, ser) => self.0.serialize(ser));
impl_deserialize!([] ModuleKind, de => u8::deserialize(de).map(Self));

#[derive(Clone, Debug, Eq, PartialEq)]
pub struct StModuleRow {
    pub(crate) database_address: Address,
    pub(crate) owner_identity: Identity,
    pub(crate) program_kind: ModuleKind,
    pub(crate) program_hash: Hash,
    pub(crate) program_bytes: Box<[u8]>,
}

/// Read bytes directly from the column `col` in `row`.
pub fn read_bytes_from_col(row: RowRef<'_>, col: impl StFields) -> Result<Box<[u8]>, DBError> {
    let bytes = row.read_col::<ArrayValue>(col.col_id())?;
    if let ArrayValue::U8(bytes) = bytes {
        Ok(bytes)
    } else {
        Err(InvalidFieldError {
            name: Some(col.name()),
            col_pos: col.col_id(),
        }
        .into())
    }
}

/// Read an [`Address`] directly from the column `col` in `row`.
///
/// The [`Address`] is assumed to be stored as a flat byte array.
pub fn read_addr_from_col(row: RowRef<'_>, col: impl StFields) -> Result<Address, DBError> {
    read_bytes_from_col(row, col).map(Address::from_slice)
}

/// Read an [`Identity`] directly from the column `col` in `row`.
///
/// The [`Identity`] is assumed to be stored as a flat byte array.
pub fn read_identity_from_col(row: RowRef<'_>, col: impl StFields) -> Result<Identity, DBError> {
    read_bytes_from_col(row, col).map(|bytes| Identity::from_slice(&bytes))
}

/// Read a [`Hash`] directly from the column `col` in `row`.
///
/// The [`Hash`] is assumed to be stored as a flat byte array.
pub fn read_hash_from_col(row: RowRef<'_>, col: impl StFields) -> Result<Hash, DBError> {
    read_bytes_from_col(row, col).map(|bytes| Hash::from_slice(&bytes))
}

impl TryFrom<RowRef<'_>> for StModuleRow {
    type Error = DBError;

    fn try_from(row: RowRef<'_>) -> Result<Self, Self::Error> {
        Ok(Self {
            database_address: read_addr_from_col(row, StModuleFields::DatabaseAddress)?,
            owner_identity: read_identity_from_col(row, StModuleFields::OwnerIdentity)?,
            program_kind: row.read_col::<u8>(StModuleFields::ProgramKind).map(ModuleKind)?,
            program_hash: read_hash_from_col(row, StModuleFields::ProgramHash)?,
            program_bytes: read_bytes_from_col(row, StModuleFields::ProgramBytes)?,
        })
    }
}

impl From<StModuleRow> for ProductValue {
    fn from(
        StModuleRow {
            owner_identity,
            database_address,
            program_kind: ModuleKind(program_kind),
            program_hash,
            program_bytes,
        }: StModuleRow,
    ) -> Self {
        product![
            database_address.as_slice().as_slice(),
            owner_identity.as_bytes().as_slice(),
            program_kind,
            program_hash.as_slice(),
            program_bytes
        ]
    }
}

#[derive(Clone, Debug, Eq, PartialEq)]
pub struct StClientsRow {
    pub(crate) identity: Identity,
    pub(crate) address: Address,
}

impl From<&StClientsRow> for ProductValue {
    fn from(x: &StClientsRow) -> Self {
        product![x.identity.as_bytes().as_slice(), x.address.as_slice().as_slice()]
    }
}

impl TryFrom<RowRef<'_>> for StClientsRow {
    type Error = DBError;

    fn try_from(row: RowRef<'_>) -> Result<Self, Self::Error> {
        let identity = read_identity_from_col(row, StClientsFields::Identity)?;
        let address = read_addr_from_col(row, StClientsFields::Address)?;
        Ok(Self { identity, address })
    }
}

/// A handle for reading system variables from `st_var`
pub struct StVarTable;

impl StVarTable {
    /// Read the value of [ST_VARNAME_ROW_LIMIT] from `st_var`
    pub fn row_limit(ctx: &ExecutionContext, db: &RelationalDB, tx: &TxId) -> Result<Option<u64>, DBError> {
        if let Some(StVarValue::U64(limit)) = Self::read_var(ctx, db, tx, StVarName::RowLimit)? {
            return Ok(Some(limit));
        }
        Ok(None)
    }

    /// Read the value of [ST_VARNAME_SLOW_QRY] from `st_var`
    pub fn query_limit(ctx: &ExecutionContext, db: &RelationalDB, tx: &TxId) -> Result<Option<u64>, DBError> {
        if let Some(StVarValue::U64(ms)) = Self::read_var(ctx, db, tx, StVarName::SlowQryThreshold)? {
            return Ok(Some(ms));
        }
        Ok(None)
    }

    /// Read the value of [ST_VARNAME_SLOW_SUB] from `st_var`
    pub fn sub_limit(ctx: &ExecutionContext, db: &RelationalDB, tx: &TxId) -> Result<Option<u64>, DBError> {
        if let Some(StVarValue::U64(ms)) = Self::read_var(ctx, db, tx, StVarName::SlowSubThreshold)? {
            return Ok(Some(ms));
        }
        Ok(None)
    }

    /// Read the value of [ST_VARNAME_SLOW_INC] from `st_var`
    pub fn incr_limit(ctx: &ExecutionContext, db: &RelationalDB, tx: &TxId) -> Result<Option<u64>, DBError> {
        if let Some(StVarValue::U64(ms)) = Self::read_var(ctx, db, tx, StVarName::SlowIncThreshold)? {
            return Ok(Some(ms));
        }
        Ok(None)
    }

    /// Read the value of a system variable from `st_var`
    pub fn read_var(
        ctx: &ExecutionContext,
        db: &RelationalDB,
        tx: &TxId,
        name: StVarName,
    ) -> Result<Option<StVarValue>, DBError> {
        if let Some(row_ref) = db
            .iter_by_col_eq(ctx, tx, ST_VAR_ID, StVarFields::Name.col_id(), &name.into())?
            .next()
        {
            return Ok(Some(StVarRow::try_from(row_ref)?.value));
        }
        Ok(None)
    }

    /// Update the value of a system variable in `st_var`
    pub fn write_var(
        ctx: &ExecutionContext,
        db: &RelationalDB,
        tx: &mut MutTxId,
        name: StVarName,
        literal: &str,
    ) -> Result<(), DBError> {
        let value = Self::parse_var(name, literal)?;
        if let Some(row_ref) = db
            .iter_by_col_eq_mut(ctx, tx, ST_VAR_ID, StVarFields::Name.col_id(), &name.into())?
            .next()
        {
            db.delete(tx, ST_VAR_ID, [row_ref.pointer()]);
        }
        db.insert(tx, ST_VAR_ID, ProductValue::from(StVarRow { name, value }))?;
        Ok(())
    }

    /// Parse the literal representation of a system variable
    fn parse_var(name: StVarName, literal: &str) -> Result<StVarValue, DBError> {
        StVarValue::try_from_primitive(parse::parse(literal, &name.type_of())?).map_err(|v| {
            ErrorVm::Type(ErrorType::Parse {
                value: literal.to_string(),
                ty: fmt_algebraic_type(&name.type_of()).to_string(),
                err: format!("error parsing value: {:?}", v),
            })
            .into()
        })
    }
}

/// A row in the system table `st_var`
pub struct StVarRow {
    pub name: StVarName,
    pub value: StVarValue,
}

impl StVarRow {
    pub fn type_of() -> AlgebraicType {
        AlgebraicType::product([("name", AlgebraicType::String), ("value", StVarValue::type_of())])
    }
}

impl From<StVarRow> for ProductValue {
    fn from(var: StVarRow) -> Self {
        product!(var.name, var.value)
    }
}

impl From<StVarRow> for AlgebraicValue {
    fn from(row: StVarRow) -> Self {
        AlgebraicValue::Product(row.into())
    }
}

/// A system variable that defines a row limit for queries and subscriptions.
/// If the cardinality of a query is estimated to exceed this limit,
/// it will be rejected before being executed.
pub const ST_VARNAME_ROW_LIMIT: &str = "row_limit";
/// A system variable that defines a threshold for logging slow queries.
pub const ST_VARNAME_SLOW_QRY: &str = "slow_ad_hoc_query_ms";
/// A system variable that defines a threshold for logging slow subscriptions.
pub const ST_VARNAME_SLOW_SUB: &str = "slow_subscription_query_ms";
/// A system variable that defines a threshold for logging slow tx updates.
pub const ST_VARNAME_SLOW_INC: &str = "slow_tx_update_ms";

/// The name of a system variable in `st_var`
#[derive(Debug, Clone, Copy)]
pub enum StVarName {
    RowLimit,
    SlowQryThreshold,
    SlowSubThreshold,
    SlowIncThreshold,
}

impl From<StVarName> for AlgebraicValue {
    fn from(value: StVarName) -> Self {
        match value {
            StVarName::RowLimit => AlgebraicValue::String(ST_VARNAME_ROW_LIMIT.to_string().into_boxed_str()),
            StVarName::SlowQryThreshold => AlgebraicValue::String(ST_VARNAME_SLOW_QRY.to_string().into_boxed_str()),
            StVarName::SlowSubThreshold => AlgebraicValue::String(ST_VARNAME_SLOW_SUB.to_string().into_boxed_str()),
            StVarName::SlowIncThreshold => AlgebraicValue::String(ST_VARNAME_SLOW_INC.to_string().into_boxed_str()),
        }
    }
}

impl FromStr for StVarName {
    type Err = anyhow::Error;

    fn from_str(s: &str) -> Result<Self, Self::Err> {
        match s {
            ST_VARNAME_ROW_LIMIT => Ok(StVarName::RowLimit),
            ST_VARNAME_SLOW_QRY => Ok(StVarName::SlowQryThreshold),
            ST_VARNAME_SLOW_SUB => Ok(StVarName::SlowSubThreshold),
            ST_VARNAME_SLOW_INC => Ok(StVarName::SlowIncThreshold),
            _ => Err(anyhow::anyhow!("Invalid system variable {}", s)),
        }
    }
}

impl StVarName {
    pub fn type_of(&self) -> AlgebraicType {
        match self {
            StVarName::RowLimit
            | StVarName::SlowQryThreshold
            | StVarName::SlowSubThreshold
            | StVarName::SlowIncThreshold => AlgebraicType::U64,
        }
    }
}

/// The value of a system variable in `st_var`
#[derive(Debug, Clone, From)]
pub enum StVarValue {
    Bool(bool),
    I8(i8),
    U8(u8),
    I16(i16),
    U16(u16),
    I32(i32),
    U32(u32),
    I64(i64),
    U64(u64),
    I128(i128),
    U128(u128),
    F32(f32),
    F64(f64),
    String(Box<str>),
}

impl StVarValue {
    pub fn type_of() -> AlgebraicType {
        AlgebraicType::Sum(SumType::new(Box::new([
            SumTypeVariant::new_named(AlgebraicType::Bool, "Bool"),
            SumTypeVariant::new_named(AlgebraicType::I8, "I8"),
            SumTypeVariant::new_named(AlgebraicType::U8, "U8"),
            SumTypeVariant::new_named(AlgebraicType::I16, "I16"),
            SumTypeVariant::new_named(AlgebraicType::U16, "U16"),
            SumTypeVariant::new_named(AlgebraicType::I32, "I32"),
            SumTypeVariant::new_named(AlgebraicType::U32, "U32"),
            SumTypeVariant::new_named(AlgebraicType::I64, "I64"),
            SumTypeVariant::new_named(AlgebraicType::U64, "U64"),
            SumTypeVariant::new_named(AlgebraicType::I128, "I128"),
            SumTypeVariant::new_named(AlgebraicType::U128, "U128"),
            SumTypeVariant::new_named(AlgebraicType::F32, "F32"),
            SumTypeVariant::new_named(AlgebraicType::F64, "F64"),
            SumTypeVariant::new_named(AlgebraicType::String, "String"),
        ])))
    }

    pub fn try_from_primitive(value: AlgebraicValue) -> Result<Self, AlgebraicValue> {
        match value {
            AlgebraicValue::Bool(v) => Ok(StVarValue::Bool(v)),
            AlgebraicValue::I8(v) => Ok(StVarValue::I8(v)),
            AlgebraicValue::U8(v) => Ok(StVarValue::U8(v)),
            AlgebraicValue::I16(v) => Ok(StVarValue::I16(v)),
            AlgebraicValue::U16(v) => Ok(StVarValue::U16(v)),
            AlgebraicValue::I32(v) => Ok(StVarValue::I32(v)),
            AlgebraicValue::U32(v) => Ok(StVarValue::U32(v)),
            AlgebraicValue::I64(v) => Ok(StVarValue::I64(v)),
            AlgebraicValue::U64(v) => Ok(StVarValue::U64(v)),
            AlgebraicValue::I128(v) => Ok(StVarValue::I128(v.0)),
            AlgebraicValue::U128(v) => Ok(StVarValue::U128(v.0)),
            AlgebraicValue::F32(v) => Ok(StVarValue::F32(v.into_inner())),
            AlgebraicValue::F64(v) => Ok(StVarValue::F64(v.into_inner())),
            AlgebraicValue::String(v) => Ok(StVarValue::String(v)),
            _ => Err(value),
        }
    }

    pub fn try_from_sum(value: AlgebraicValue) -> Result<Self, AlgebraicValue> {
        value.into_sum()?.try_into()
    }
}

impl TryFrom<SumValue> for StVarValue {
    type Error = AlgebraicValue;

    fn try_from(sum: SumValue) -> Result<Self, Self::Error> {
        match sum.tag {
            0 => Ok(StVarValue::Bool(sum.value.into_bool()?)),
            1 => Ok(StVarValue::I8(sum.value.into_i8()?)),
            2 => Ok(StVarValue::U8(sum.value.into_u8()?)),
            3 => Ok(StVarValue::I16(sum.value.into_i16()?)),
            4 => Ok(StVarValue::U16(sum.value.into_u16()?)),
            5 => Ok(StVarValue::I32(sum.value.into_i32()?)),
            6 => Ok(StVarValue::U32(sum.value.into_u32()?)),
            7 => Ok(StVarValue::I64(sum.value.into_i64()?)),
            8 => Ok(StVarValue::U64(sum.value.into_u64()?)),
            9 => Ok(StVarValue::I128(sum.value.into_i128()?.0)),
            10 => Ok(StVarValue::U128(sum.value.into_u128()?.0)),
            11 => Ok(StVarValue::F32(sum.value.into_f32()?.into_inner())),
            12 => Ok(StVarValue::F64(sum.value.into_f64()?.into_inner())),
            13 => Ok(StVarValue::String(sum.value.into_string()?)),
            _ => Err(*sum.value),
        }
    }
}

impl From<StVarValue> for AlgebraicValue {
    fn from(value: StVarValue) -> Self {
        AlgebraicValue::Sum(value.into())
    }
}

impl From<StVarValue> for SumValue {
    fn from(value: StVarValue) -> Self {
        match value {
            StVarValue::Bool(v) => SumValue {
                tag: 0,
                value: Box::new(AlgebraicValue::Bool(v)),
            },
            StVarValue::I8(v) => SumValue {
                tag: 1,
                value: Box::new(AlgebraicValue::I8(v)),
            },
            StVarValue::U8(v) => SumValue {
                tag: 2,
                value: Box::new(AlgebraicValue::U8(v)),
            },
            StVarValue::I16(v) => SumValue {
                tag: 3,
                value: Box::new(AlgebraicValue::I16(v)),
            },
            StVarValue::U16(v) => SumValue {
                tag: 4,
                value: Box::new(AlgebraicValue::U16(v)),
            },
            StVarValue::I32(v) => SumValue {
                tag: 5,
                value: Box::new(AlgebraicValue::I32(v)),
            },
            StVarValue::U32(v) => SumValue {
                tag: 6,
                value: Box::new(AlgebraicValue::U32(v)),
            },
            StVarValue::I64(v) => SumValue {
                tag: 7,
                value: Box::new(AlgebraicValue::I64(v)),
            },
            StVarValue::U64(v) => SumValue {
                tag: 8,
                value: Box::new(AlgebraicValue::U64(v)),
            },
            StVarValue::I128(v) => SumValue {
                tag: 9,
                value: Box::new(AlgebraicValue::I128(v.into())),
            },
            StVarValue::U128(v) => SumValue {
                tag: 10,
                value: Box::new(AlgebraicValue::U128(v.into())),
            },
            StVarValue::F32(v) => SumValue {
                tag: 11,
                value: Box::new(AlgebraicValue::F32(v.into())),
            },
            StVarValue::F64(v) => SumValue {
                tag: 12,
                value: Box::new(AlgebraicValue::F64(v.into())),
            },
            StVarValue::String(v) => SumValue {
                tag: 13,
                value: Box::new(AlgebraicValue::String(v)),
            },
        }
    }
}

impl TryFrom<RowRef<'_>> for StVarRow {
    type Error = DBError;

    fn try_from(row: RowRef<'_>) -> Result<Self, Self::Error> {
        // The position of the `value` column in `st_var`
        let col_pos = StVarFields::Value.col_id();

        // An error when reading the `value` column in `st_var`
        let invalid_value = InvalidFieldError {
            col_pos,
            name: Some(StVarFields::Value.name()),
        };

        let name = row.read_col::<Box<str>>(StVarFields::Name.col_id())?;
        let name = StVarName::from_str(&name)?;
        match row.read_col::<AlgebraicValue>(col_pos)? {
            AlgebraicValue::Sum(sum) => Ok(StVarRow {
                name,
                value: sum.try_into().map_err(|_| invalid_value)?,
            }),
            _ => Err(invalid_value.into()),
        }
    }
}

#[derive(Clone, Debug, Eq, PartialEq)]
pub struct StScheduledRow<ReducerName: AsRef<str>> {
    pub(crate) table_id: TableId,
    pub(crate) reducer_name: ReducerName,
}

impl<T: AsRef<str>> StScheduledRow<T> {
    pub fn table_id_col_pos() -> ColId {
        StScheduledFields::TableId.col_id()
    }

    pub fn reducer_name_col_pos() -> ColId {
        StScheduledFields::ReducerName.col_id()
    }
}

impl TryFrom<RowRef<'_>> for StScheduledRow<Box<str>> {
    type Error = DBError;
    fn try_from(row: RowRef<'_>) -> Result<Self, DBError> {
        Ok(StScheduledRow {
            table_id: row.read_col(StScheduledFields::TableId)?,
            reducer_name: row.read_col(StScheduledFields::ReducerName)?,
        })
    }
}
#[cfg(test)]
mod tests {
    use crate::db::relational_db::tests_utils::TestDB;

    use super::*;

    #[test]
    fn test_system_variables() {
        let db = TestDB::durable().expect("failed to create db");
        let ctx = ExecutionContext::default();
        let _ = db.with_auto_commit(&ctx, |tx| {
            StVarTable::write_var(&ctx, &db, tx, StVarName::RowLimit, "5")
        });
        assert_eq!(
            5,
            db.with_read_only(&ctx, |tx| StVarTable::row_limit(&ctx, &db, tx))
                .expect("failed to read from st_var")
                .expect("row_limit does not exist")
        );
    }

    #[test]
    fn test_sequences_within_reserved_range() {
        let mut num_tables = 0;
        let mut num_indexes = 0;
        let mut num_constraints = 0;
        let mut num_sequences = 0;

        for table in system_tables() {
            num_tables += 1;
            num_indexes += table.indexes.len();
            num_constraints += table.constraints.len();
            num_sequences += table.sequences.len();
        }

        assert!(
            num_tables <= ST_RESERVED_SEQUENCE_RANGE,
            "number of system tables exceeds reserved sequence range"
        );
        assert!(
            num_indexes <= ST_RESERVED_SEQUENCE_RANGE as usize,
            "number of system indexes exceeds reserved sequence range"
        );
        assert!(
            num_constraints <= ST_RESERVED_SEQUENCE_RANGE as usize,
            "number of system constraints exceeds reserved sequence range"
        );
        assert!(
            num_sequences <= ST_RESERVED_SEQUENCE_RANGE as usize,
            "number of system sequences exceeds reserved sequence range"
        );
    }
}<|MERGE_RESOLUTION|>--- conflicted
+++ resolved
@@ -49,13 +49,10 @@
 pub(crate) const ST_MODULE_ID: TableId = TableId(5);
 /// The static ID of the table that defines connected clients
 pub(crate) const ST_CLIENTS_ID: TableId = TableId(6);
-<<<<<<< HEAD
-/// The static ID of the table that defines scheduled tables
-pub(crate) const ST_SCHEDULED_ID: TableId = TableId(7);
-=======
 /// The static ID of the table that defines system variables
 pub(crate) const ST_VAR_ID: TableId = TableId(7);
->>>>>>> 60c438d1
+/// The static ID of the table that defines scheduled tables
+pub(crate) const ST_SCHEDULED_ID: TableId = TableId(8);
 
 pub(crate) const ST_TABLES_NAME: &str = "st_table";
 pub(crate) const ST_COLUMNS_NAME: &str = "st_columns";
@@ -64,11 +61,8 @@
 pub(crate) const ST_CONSTRAINTS_NAME: &str = "st_constraints";
 pub(crate) const ST_MODULE_NAME: &str = "st_module";
 pub(crate) const ST_CLIENTS_NAME: &str = "st_clients";
-<<<<<<< HEAD
 pub(crate) const ST_SCHEDULED_NAME: &str = "st_scheduled";
-=======
 pub(crate) const ST_VAR_NAME: &str = "st_var";
->>>>>>> 60c438d1
 
 /// Reserved range of sequence values used for system tables.
 ///
@@ -95,7 +89,7 @@
     st_indexes,
     st_constraints,
 }
-pub(crate) fn system_tables() -> [TableSchema; 8] {
+pub(crate) fn system_tables() -> [TableSchema; 9] {
     [
         st_table_schema(),
         st_columns_schema(),
@@ -103,11 +97,8 @@
         st_constraints_schema(),
         st_module_schema(),
         st_clients_schema(),
-<<<<<<< HEAD
+        st_var_schema(),
         st_scheduled_schema(),
-=======
-        st_var_schema(),
->>>>>>> 60c438d1
         // Is important this is always last, so the starting sequence for each
         // system table is correct.
         st_sequences_schema(),
@@ -142,12 +133,9 @@
 pub(crate) const ST_CONSTRAINTS_IDX: usize = 3;
 pub(crate) const ST_MODULE_IDX: usize = 4;
 pub(crate) const ST_CLIENT_IDX: usize = 5;
-<<<<<<< HEAD
-pub(crate) const ST_SCHEDULED_IDX: usize = 6;
-=======
 pub(crate) const ST_VAR_IDX: usize = 6;
->>>>>>> 60c438d1
-pub(crate) const ST_SEQUENCES_IDX: usize = 7;
+pub(crate) const ST_SCHEDULED_IDX: usize = 7;
+pub(crate) const ST_SEQUENCES_IDX: usize = 8;
 macro_rules! st_fields_enum {
     ($(#[$attr:meta])* enum $ty_name:ident { $($name:expr, $var:ident = $discr:expr,)* }) => {
         #[derive(Copy, Clone, Debug)]
@@ -417,7 +405,6 @@
     .into_schema(ST_CLIENTS_ID)
 }
 
-<<<<<<< HEAD
 fn st_scheduled_schema() -> TableSchema {
     TableDef::new(
         ST_SCHEDULED_NAME.into(),
@@ -429,7 +416,8 @@
     .with_type(StTableType::System)
     .with_column_constraint(Constraints::unique(), StScheduledFields::TableId)
     .into_schema(ST_SCHEDULED_ID)
-=======
+}
+
 /// System Table [ST_VAR_NAME]
 ///
 /// | name        | value     |
@@ -466,7 +454,6 @@
         ST_VAR_ID => Some(st_var_schema()),
         _ => None,
     }
->>>>>>> 60c438d1
 }
 
 pub(crate) fn table_name_is_system(table_name: &str) -> bool {
