--- conflicted
+++ resolved
@@ -727,14 +727,8 @@
     fn test() -> ResultTest<()> {
         let (stdb, _tmp_dir) = make_test_db()?;
 
-<<<<<<< HEAD
-        let mut tx = stdb.begin_mut_tx();
-        let mut schema = TableDef::from(ProductType::from([("my_col", AlgebraicType::I32)]));
-        schema.table_name = "MyTable".to_string();
-=======
-        let mut tx = stdb.begin_tx();
+        let mut tx = stdb.begin_mut_tx();
         let schema = TableDef::from_product("MyTable", ProductType::from_iter([("my_col", AlgebraicType::I32)]));
->>>>>>> 5499d093
         stdb.create_table(&mut tx, schema)?;
         stdb.commit_tx(&ExecutionContext::default(), tx)?;
 
@@ -778,14 +772,8 @@
     fn test_table_name() -> ResultTest<()> {
         let (stdb, _tmp_dir) = make_test_db()?;
 
-<<<<<<< HEAD
-        let mut tx = stdb.begin_mut_tx();
-        let mut schema = TableDef::from(ProductType::from([("my_col", AlgebraicType::I32)]));
-        schema.table_name = "MyTable".to_string();
-=======
-        let mut tx = stdb.begin_tx();
+        let mut tx = stdb.begin_mut_tx();
         let schema = TableDef::from_product("MyTable", ProductType::from_iter([("my_col", AlgebraicType::I32)]));
->>>>>>> 5499d093
         let table_id = stdb.create_table(&mut tx, schema)?;
         let t_id = stdb.table_id_from_name(&tx.into(), "MyTable")?;
         assert_eq!(t_id, Some(table_id));
@@ -796,14 +784,8 @@
     fn test_column_name() -> ResultTest<()> {
         let (stdb, _tmp_dir) = make_test_db()?;
 
-<<<<<<< HEAD
-        let mut tx = stdb.begin_mut_tx();
-        let mut schema = TableDef::from(ProductType::from([("my_col", AlgebraicType::I32)]));
-        schema.table_name = "MyTable".to_string();
-=======
-        let mut tx = stdb.begin_tx();
+        let mut tx = stdb.begin_mut_tx();
         let schema = TableDef::from_product("MyTable", ProductType::from_iter([("my_col", AlgebraicType::I32)]));
->>>>>>> 5499d093
         stdb.create_table(&mut tx, schema)?;
         let table_id = stdb.table_id_from_name(&tx.into(), "MyTable")?.unwrap();
         let schema = stdb.schema_for_table(&tx.into(), table_id)?;
@@ -816,14 +798,8 @@
     fn test_create_table_pre_commit() -> ResultTest<()> {
         let (stdb, _tmp_dir) = make_test_db()?;
 
-<<<<<<< HEAD
-        let mut tx = stdb.begin_mut_tx();
-        let mut schema = TableDef::from(ProductType::from([("my_col", AlgebraicType::I32)]));
-        schema.table_name = "MyTable".to_string();
-=======
-        let mut tx = stdb.begin_tx();
+        let mut tx = stdb.begin_mut_tx();
         let schema = TableDef::from_product("MyTable", ProductType::from_iter([("my_col", AlgebraicType::I32)]));
->>>>>>> 5499d093
         stdb.create_table(&mut tx, schema.clone())?;
         let result = stdb.create_table(&mut tx, schema);
         result.expect_err("create_table should error when called twice");
@@ -999,29 +975,11 @@
     fn test_auto_inc() -> ResultTest<()> {
         let (stdb, _tmp_dir) = make_test_db()?;
 
-<<<<<<< HEAD
-        let mut tx = stdb.begin_mut_tx();
-        let schema = TableDef {
-            table_name: "MyTable".to_string(),
-            columns: vec![ColumnDef {
-                col_name: "my_col".to_string(),
-                col_type: AlgebraicType::I64,
-                is_autoinc: true,
-            }],
-            indexes: vec![],
-            table_type: StTableType::User,
-            table_access: StAccess::Public,
-        };
-        let table_id = stdb.create_table(&mut tx, schema)?;
-
-        let sequence = stdb.sequence_id_from_name(&tx.into(), "MyTable_my_col_seq")?;
-=======
-        let mut tx = stdb.begin_tx();
+        let mut tx = stdb.begin_mut_tx();
         let schema = table_auto_inc();
         let table_id = stdb.create_table(&mut tx, schema)?;
 
         let sequence = stdb.sequence_id_from_name(&tx, "seq_MyTable_my_col_primary_key_auto")?;
->>>>>>> 5499d093
         assert!(sequence.is_some(), "Sequence not created");
 
         stdb.insert(&mut tx, table_id, product![AlgebraicValue::I64(0)])?;
@@ -1048,29 +1006,11 @@
     fn test_auto_inc_disable() -> ResultTest<()> {
         let (stdb, _tmp_dir) = make_test_db()?;
 
-<<<<<<< HEAD
-        let mut tx = stdb.begin_mut_tx();
-        let schema = TableDef {
-            table_name: "MyTable".to_string(),
-            columns: vec![ColumnDef {
-                col_name: "my_col".to_string(),
-                col_type: AlgebraicType::I64,
-                is_autoinc: true,
-            }],
-            indexes: vec![],
-            table_type: StTableType::User,
-            table_access: StAccess::Public,
-        };
-        let table_id = stdb.create_table(&mut tx, schema)?;
-
-        let sequence = stdb.sequence_id_from_name(&tx.into(), "MyTable_my_col_seq")?;
-=======
-        let mut tx = stdb.begin_tx();
+        let mut tx = stdb.begin_mut_tx();
         let schema = table_auto_inc();
         let table_id = stdb.create_table(&mut tx, schema)?;
 
         let sequence = stdb.sequence_id_from_name(&tx, "seq_MyTable_my_col_primary_key_auto")?;
->>>>>>> 5499d093
         assert!(sequence.is_some(), "Sequence not created");
 
         stdb.insert(&mut tx, table_id, product![AlgebraicValue::I64(5)])?;
@@ -1113,17 +1053,10 @@
     fn test_auto_inc_reload() -> ResultTest<()> {
         let (stdb, tmp_dir) = make_test_db()?;
 
-<<<<<<< HEAD
-        let mut tx = stdb.begin_mut_tx();
-        let schema = TableDef {
-            table_name: "MyTable".to_string(),
-            columns: vec![ColumnDef {
-=======
-        let mut tx = stdb.begin_tx();
+        let mut tx = stdb.begin_mut_tx();
         let schema = TableDef::new(
             "MyTable".into(),
             vec![ColumnDef {
->>>>>>> 5499d093
                 col_name: "my_col".to_string(),
                 col_type: AlgebraicType::I64,
             }],
@@ -1133,11 +1066,7 @@
 
         let table_id = stdb.create_table(&mut tx, schema)?;
 
-<<<<<<< HEAD
-        let sequence = stdb.sequence_id_from_name(&tx.into(), "MyTable_my_col_seq")?;
-=======
-        let sequence = stdb.sequence_id_from_name(&tx, "seq_MyTable_my_col")?;
->>>>>>> 5499d093
+        let sequence = stdb.sequence_id_from_name(&tx.into(), "seq_MyTable_my_col")?;
         assert!(sequence.is_some(), "Sequence not created");
 
         stdb.insert(&mut tx, table_id, product![AlgebraicValue::I64(0)])?;
@@ -1187,28 +1116,8 @@
     fn test_indexed() -> ResultTest<()> {
         let (stdb, _tmp_dir) = make_test_db()?;
 
-<<<<<<< HEAD
-        let mut tx = stdb.begin_mut_tx();
-        let schema = TableDef {
-            table_name: "MyTable".to_string(),
-            columns: vec![ColumnDef {
-                col_name: "my_col".to_string(),
-                col_type: AlgebraicType::I64,
-                is_autoinc: false,
-            }],
-            indexes: vec![IndexDef::new(
-                "MyTable_my_col_idx".to_string(),
-                0.into(),
-                0.into(),
-                false,
-            )],
-            table_type: StTableType::User,
-            table_access: StAccess::Public,
-        };
-=======
-        let mut tx = stdb.begin_tx();
+        let mut tx = stdb.begin_mut_tx();
         let schema = table_indexed(false);
->>>>>>> 5499d093
         let table_id = stdb.create_table(&mut tx, schema)?;
 
         assert!(
@@ -1240,29 +1149,9 @@
     fn test_unique() -> ResultTest<()> {
         let (stdb, _tmp_dir) = make_test_db()?;
 
-<<<<<<< HEAD
-        let mut tx = stdb.begin_mut_tx();
-        let schema = TableDef {
-            table_name: "MyTable".to_string(),
-            columns: vec![ColumnDef {
-                col_name: "my_col".to_string(),
-                col_type: AlgebraicType::I64,
-                is_autoinc: false,
-            }],
-            indexes: vec![IndexDef::new(
-                "MyTable_my_col_idx".to_string(),
-                0.into(),
-                0.into(),
-                true,
-            )],
-            table_type: StTableType::User,
-            table_access: StAccess::Public,
-        };
-=======
-        let mut tx = stdb.begin_tx();
+        let mut tx = stdb.begin_mut_tx();
 
         let schema = table_indexed(true);
->>>>>>> 5499d093
         let table_id = stdb.create_table(&mut tx, schema)?;
 
         assert!(
@@ -1293,17 +1182,10 @@
     fn test_identity() -> ResultTest<()> {
         let (stdb, _tmp_dir) = make_test_db()?;
 
-<<<<<<< HEAD
-        let mut tx = stdb.begin_mut_tx();
-        let schema = TableDef {
-            table_name: "MyTable".to_string(),
-            columns: vec![ColumnDef {
-=======
-        let mut tx = stdb.begin_tx();
+        let mut tx = stdb.begin_mut_tx();
         let schema = TableDef::new(
             "MyTable".into(),
             vec![ColumnDef {
->>>>>>> 5499d093
                 col_name: "my_col".to_string(),
                 col_type: AlgebraicType::I64,
             }],
@@ -1351,17 +1233,10 @@
     fn test_cascade_drop_table() -> ResultTest<()> {
         let (stdb, _tmp_dir) = make_test_db()?;
 
-<<<<<<< HEAD
-        let mut tx = stdb.begin_mut_tx();
-        let schema = TableDef {
-            table_name: "MyTable".to_string(),
-            columns: vec![
-=======
-        let mut tx = stdb.begin_tx();
+        let mut tx = stdb.begin_mut_tx();
         let schema = TableDef::new(
             "MyTable".into(),
             vec![
->>>>>>> 5499d093
                 ColumnDef {
                     col_name: "col1".to_string(),
                     col_type: AlgebraicType::I64,
@@ -1447,12 +1322,8 @@
     fn test_rename_table() -> ResultTest<()> {
         let (stdb, _tmp_dir) = make_test_db()?;
 
-<<<<<<< HEAD
-        let mut tx = stdb.begin_mut_tx();
-=======
-        let mut tx = stdb.begin_tx();
+        let mut tx = stdb.begin_mut_tx();
         let ctx = ExecutionContext::default();
->>>>>>> 5499d093
 
         let schema = TableDef::new(
             "MyTable".into(),
