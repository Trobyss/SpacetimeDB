--- conflicted
+++ resolved
@@ -17,36 +17,6 @@
 
 use super::wasm_common::module_host_actor::InitializationError;
 use super::wasm_common::{abi, module_host_actor::WasmModuleHostActor, ModuleCreationError};
-<<<<<<< HEAD
-use super::Scheduler;
-
-static ENGINE: Lazy<Engine> = Lazy::new(|| {
-    let mut config = wasmtime::Config::new();
-    config
-        .cranelift_opt_level(wasmtime::OptLevel::Speed)
-        .consume_fuel(true)
-        .wasm_backtrace_details(wasmtime::WasmBacktraceDetails::Enable);
-
-    // Offer a compile-time flag for enabling perfmap generation,
-    // so `perf` can display JITted symbol names.
-    // Ideally we would be able to configure this at runtime via a flag to `spacetime start`,
-    // but this is good enough for now.
-    #[cfg(feature = "perfmap")]
-    config.profiler(wasmtime::ProfilingStrategy::PerfMap);
-
-    let cache_config = toml::toml! {
-        // see <https://docs.wasmtime.dev/cli-cache.html> for options here
-        [cache]
-        enabled = true
-        directory = (toml::Value::try_from(stdb_path("worker_node/wasmtime_cache")).unwrap())
-    };
-    // ignore errors for this - if we're not able to set up caching, that's fine, it's just an optimization
-    let _ = set_cache_config(&mut config, cache_config);
-
-    Engine::new(&config).unwrap()
-});
-=======
->>>>>>> 9bd75787
 
 pub struct WasmtimeRuntime {
     engine: Engine,
@@ -60,6 +30,13 @@
             .cranelift_opt_level(wasmtime::OptLevel::Speed)
             .consume_fuel(true)
             .wasm_backtrace_details(wasmtime::WasmBacktraceDetails::Enable);
+
+        // Offer a compile-time flag for enabling perfmap generation,
+        // so `perf` can display JITted symbol names.
+        // Ideally we would be able to configure this at runtime via a flag to `spacetime start`,
+        // but this is good enough for now.
+        #[cfg(feature = "perfmap")]
+        config.profiler(wasmtime::ProfilingStrategy::PerfMap);
 
         // ignore errors for this - if we're not able to set up caching, that's fine, it's just an optimization
         let _ = Self::set_cache_config(&mut config, data_dir.wasmtime_cache());
