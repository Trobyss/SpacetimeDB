--- conflicted
+++ resolved
@@ -2,12 +2,8 @@
 use std::sync::Arc;
 use std::time::{Duration, Instant};
 
-<<<<<<< HEAD
+use crate::db::datastore::locking_tx_datastore::MutTxId;
 use crate::db::datastore::traits::{ColumnDef, IndexDef, IndexId, TableDef, TableSchema};
-=======
-use crate::db::datastore::locking_tx_datastore::MutTxId;
-use crate::db::datastore::traits::{ColumnDef, IndexDef, TableDef, TableSchema};
->>>>>>> 8f23b6a9
 use crate::host::scheduler::Scheduler;
 use anyhow::Context;
 use bytes::Bytes;
@@ -350,116 +346,6 @@
     #[tracing::instrument(skip_all)]
     fn update_database(&mut self) -> Result<UpdateDatabaseResult, anyhow::Error> {
         let stdb = &*self.database_instance_context().relational_db;
-<<<<<<< HEAD
-
-        // Until we know how to migrate schemas, we only accept `TableDef`s for
-        // existing tables which are equal sans their indexes.
-        struct Equiv<'a>(&'a TableDef);
-        impl PartialEq for Equiv<'_> {
-            fn eq(&self, other: &Self) -> bool {
-                let TableDef {
-                    table_name,
-                    columns,
-                    indexes: _,
-                    table_type,
-                    table_access,
-                } = &self.0;
-                table_name == &other.0.table_name
-                    && table_type == &other.0.table_type
-                    && table_access == &other.0.table_access
-                    && columns == &other.0.columns
-            }
-        }
-
-        let mut tainted = vec![];
-        stdb.with_auto_commit::<_, _, anyhow::Error>(|tx| {
-            let mut known_tables: BTreeMap<String, TableSchema> = stdb
-                .get_all_tables(tx)?
-                .into_iter()
-                .map(|schema| (schema.table_name.clone(), schema))
-                .collect();
-
-            let mut new_tables = Vec::new();
-            let mut index_changes = Vec::new();
-
-            for table in self.info.catalog.values().filter_map(EntityDef::as_table) {
-                let proposed_schema_def = self.schema_for(table)?;
-
-                if let Some(known_schema) = known_tables.remove(&table.name) {
-                    let table_id = known_schema.table_id;
-                    let known_schema_def = TableDef::from(known_schema.clone());
-
-                    if Equiv(&known_schema_def) != Equiv(&proposed_schema_def) {
-                        self.system_logger()
-                            .warn(&format!("stored and proposed schema of `{}` differ", table.name));
-                        log::warn!("schema mismatch {}", table.name);
-                        tainted.push(table.name.to_owned());
-                    } else {
-                        // Schema unchanged, try to migrate indexes.
-                        let mut known_indexes = known_schema
-                            .indexes
-                            .into_iter()
-                            .map(|idx| (idx.index_name.clone(), idx))
-                            .collect::<BTreeMap<_, _>>();
-
-                        for mut index_def in proposed_schema_def.indexes {
-                            // This is zero in the proposed schema, as the table
-                            // id is not known at proposal time.
-                            index_def.table_id = table_id;
-
-                            match known_indexes.remove(&index_def.name) {
-                                None => index_changes.push((None, Some(index_def))),
-                                Some(known_index) => {
-                                    let known_id = IndexId(known_index.index_id);
-                                    let known_index_def = IndexDef::from(known_index);
-                                    if known_index_def != index_def {
-                                        index_changes.push((Some(known_id), Some(index_def)));
-                                    }
-                                }
-                            }
-                        }
-
-                        // Indexes not in the proposed schema shall be dropped.
-                        for index in known_indexes.into_values() {
-                            index_changes.push((Some(IndexId(index.index_id)), None));
-                        }
-                    }
-                } else {
-                    new_tables.push((table, proposed_schema_def));
-                }
-            }
-            // We may at some point decide to drop orphaned tables automatically,
-            // but for now it's an incompatible schema change.
-            for orphan in known_tables.into_keys() {
-                if !orphan.starts_with("st_") {
-                    self.system_logger()
-                        .warn(format!("Orphaned table: {}", orphan).as_str());
-                    tainted.push(orphan);
-                }
-            }
-            if tainted.is_empty() {
-                log::debug!(
-                    "Updating database `{}` with {} new tables and {} index changes",
-                    self.database_instance_context().address.to_hex(),
-                    new_tables.len(),
-                    index_changes.len()
-                );
-                for (table, schema) in new_tables {
-                    stdb.create_table(tx, schema)
-                        .with_context(|| format!("failed to create table `{}`", table.name))?;
-                }
-
-                for (index_id, index_def) in index_changes {
-                    if let Some(index_id) = index_id {
-                        stdb.drop_index(tx, index_id)?;
-                    }
-
-                    if let Some(index_def) = index_def {
-                        stdb.create_index(tx, index_def)?;
-                    }
-                }
-            }
-=======
         let mut tx = stdb.begin_tx();
 
         let (tx0, updates) = stdb.with_auto_rollback::<_, _, anyhow::Error>(tx, |tx| self.schema_updates(tx))?;
@@ -471,7 +357,14 @@
                         stdb.create_table(tx, schema)
                             .with_context(|| format!("failed to create table {}", name))?;
                     }
->>>>>>> 8f23b6a9
+
+                    for index_id in updates.indexes_to_drop {
+                        stdb.drop_index(tx, index_id)?;
+                    }
+
+                    for index_def in updates.indexes_to_create {
+                        stdb.create_index(tx, index_def)?;
+                    }
 
                     Ok(())
                 })
@@ -856,8 +749,29 @@
     fn schema_updates(&self, tx: &MutTxId) -> anyhow::Result<SchemaUpdates> {
         let stdb = &*self.database_instance_context().relational_db;
 
+        // Until we know how to migrate schemas, we only accept `TableDef`s for
+        // existing tables which are equal sans their indexes.
+        struct Equiv<'a>(&'a TableDef);
+        impl PartialEq for Equiv<'_> {
+            fn eq(&self, other: &Self) -> bool {
+                let TableDef {
+                    table_name,
+                    columns,
+                    indexes: _,
+                    table_type,
+                    table_access,
+                } = &self.0;
+                table_name == &other.0.table_name
+                    && table_type == &other.0.table_type
+                    && table_access == &other.0.table_access
+                    && columns == &other.0.columns
+            }
+        }
+
         let mut new_tables = HashMap::new();
         let mut tainted_tables = Vec::new();
+        let mut indexes_to_create = Vec::new();
+        let mut indexes_to_drop = Vec::new();
 
         let mut known_tables: BTreeMap<String, TableSchema> = stdb
             .get_all_tables(tx)?
@@ -866,25 +780,49 @@
             .collect();
 
         for table in self.info.catalog.values().filter_map(EntityDef::as_table) {
-            let mut proposed_schema = self.schema_for(table)?;
+            let proposed_schema_def = self.schema_for(table)?;
             if let Some(known_schema) = known_tables.remove(&table.name) {
-                // If the table is known, we also know its id. Update the
-                // index definitions so the `TableDef` of both schemas is
-                // equivalent.
-                for index in proposed_schema.indexes.iter_mut() {
-                    index.table_id = known_schema.table_id;
-                }
-                // If the table is known, but the proposed schema differs from
-                // the existing one, the table becomes tainted so the caller
-                // can reject the update.
-                let known_schema = TableDef::from(known_schema);
-                if known_schema != proposed_schema {
+                let table_id = known_schema.table_id;
+                let known_schema_def = TableDef::from(known_schema.clone());
+                // If the schemas differ acc. to [Equiv], the update should be
+                // rejected.
+                if Equiv(&known_schema_def) != Equiv(&proposed_schema_def) {
                     self.system_logger()
                         .warn(&format!("stored and proposed schema of `{}` differ", table.name));
                     tainted_tables.push(table.name.to_owned());
+                } else {
+                    // The schema is unchanged, but maybe the indexes are.
+                    let mut known_indexes = known_schema
+                        .indexes
+                        .into_iter()
+                        .map(|idx| (idx.index_name.clone(), idx))
+                        .collect::<BTreeMap<_, _>>();
+
+                    for mut index_def in proposed_schema_def.indexes {
+                        // This is zero in the proposed schema, as the table id
+                        // is not known at proposal time.
+                        index_def.table_id = table_id;
+
+                        match known_indexes.remove(&index_def.name) {
+                            None => indexes_to_create.push(index_def),
+                            Some(known_index) => {
+                                let known_id = IndexId(known_index.index_id);
+                                let known_index_def = IndexDef::from(known_index);
+                                if known_index_def != index_def {
+                                    indexes_to_drop.push(known_id);
+                                    indexes_to_create.push(index_def);
+                                }
+                            }
+                        }
+                    }
+
+                    // Indexes not in the proposed schema shall be dropped.
+                    for index in known_indexes.into_values() {
+                        indexes_to_drop.push(IndexId(index.index_id));
+                    }
                 }
             } else {
-                new_tables.insert(table.name.to_owned(), proposed_schema);
+                new_tables.insert(table.name.to_owned(), proposed_schema_def);
             }
         }
         // We may at some point decide to drop orphaned tables automatically,
@@ -900,6 +838,8 @@
         Ok(SchemaUpdates {
             new_tables,
             tainted_tables,
+            indexes_to_drop,
+            indexes_to_create,
         })
     }
 }
@@ -909,6 +849,15 @@
     new_tables: HashMap<String, TableDef>,
     /// Names of tables with incompatible schema updates.
     tainted_tables: Vec<String>,
+    /// Indexes to drop.
+    ///
+    /// Should be processed _before_ `indexes_to_create`, as we might be
+    /// updating (i.e. drop then create with different parameters).
+    indexes_to_drop: Vec<IndexId>,
+    /// Indexes to create.
+    ///
+    /// Should be processed _after_ `indexes_to_drop`.
+    indexes_to_create: Vec<IndexDef>,
 }
 
 #[derive(Debug)]
