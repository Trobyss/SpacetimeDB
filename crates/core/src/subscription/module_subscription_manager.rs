--- conflicted
+++ resolved
@@ -142,35 +142,17 @@
             }
 
             let span = tracing::info_span!("eval_incr").entered();
-<<<<<<< HEAD
-            let all_ctx: Vec<ExecutionContext> =
-                vec![ExecutionContext::incremental_update(db.address(), slow); units.len()];
-=======
->>>>>>> b2eb08c9
+            let all_ctx: Vec<ExecutionContext> = vec![ctx.clone(); units.len()];
             let tx = &tx.into();
             let eval = units
                 .into_iter()
                 .zip(&all_ctx)
                 .collect::<Vec<_>>()
                 .par_iter()
-<<<<<<< HEAD
                 .filter_map(|((&hash, tables), ctx)| {
                     let unit = self.queries.get(&hash)?;
-                    match unit.eval_incr(ctx, db, tx, &unit.sql, tables.iter().copied()) {
-                        Ok(None) => None,
-                        Ok(Some(table)) => Some((hash, table)),
-                        Err(err) => {
-                            // TODO: log an id for the subscription somehow as well
-                            tracing::error!(err = &err as &dyn std::error::Error, "subscription eval_incr failed");
-                            None
-                        }
-                    }
-=======
-                .filter_map(|(&hash, tables)| {
-                    let unit = self.queries.get(hash)?;
                     unit.eval_incr(ctx, db, tx, &unit.sql, tables.iter().copied(), slow_query_threshold)
                         .map(|table| (hash, table))
->>>>>>> b2eb08c9
                 })
                 // If N clients are subscribed to a query,
                 // we copy the DatabaseTableUpdate N times,
