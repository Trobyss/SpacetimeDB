use crate::timestamp::MICROSECONDS_PER_SECOND;
use crate::{de::Deserialize, impl_st, ser::Serialize, AlgebraicType, AlgebraicValue};
use std::fmt;
use std::ops::{Add, AddAssign, Sub, SubAssign};
use std::time::Duration;

#[derive(Eq, PartialEq, Ord, PartialOrd, Copy, Clone, Hash, Serialize, Deserialize, Debug)]
#[sats(crate = crate)]
/// A span or delta in time, measured in microseconds.
///
/// Analogous to [`std::time::Duration`], and to C#'s `TimeSpan`.
/// Name chosen to avoid ambiguity with either of those types.
///
/// Unlike [`Duration`], but like C#'s `TimeSpan`,
/// `TimeDuration` can represent negative values.
/// It also offers less range than [`Duration`], so conversions in both directions may fail.
pub struct TimeDuration {
    __time_duration_micros__: i64,
}

impl_st!([] TimeDuration, AlgebraicType::time_duration());

impl TimeDuration {
    pub const ZERO: TimeDuration = TimeDuration {
        __time_duration_micros__: 0,
    };

    /// Get the number of microseconds `self` represents.
    pub fn to_micros(self) -> i64 {
        self.__time_duration_micros__
    }

    /// Construct a [`TimeDuration`] which is `micros` microseconds.
    ///
    /// A positive value means a time after the Unix epoch,
    /// and a negative value means a time before.
    pub fn from_micros(micros: i64) -> Self {
        Self {
            __time_duration_micros__: micros,
        }
    }

    /// Returns `Err(abs(self) as Duration)` if `self` is negative.
    pub fn to_duration(self) -> Result<Duration, Duration> {
        let micros = self.to_micros();
        if micros >= 0 {
            Ok(Duration::from_micros(micros as u64))
        } else {
            Err(Duration::from_micros((-micros) as u64))
        }
    }

    /// Returns a `Duration` representing the absolute magnitude of `self`.
    ///
    /// Regardless of whether `self` is positive or negative, the returned `Duration` is positive.
    pub fn to_duration_abs(self) -> Duration {
        match self.to_duration() {
            Ok(dur) | Err(dur) => dur,
        }
    }

    /// Return a [`TimeDuration`] which represents the same span as `duration`.
    ///
    /// Panics if `duration.as_micros` overflows an `i64`
    pub fn from_duration(duration: Duration) -> Self {
        Self::from_micros(
            duration
                .as_micros()
                .try_into()
                .expect("Duration overflows i64 microseconds"),
        )
    }

    /// Returns `Some(self + other)`, or `None` if that value would be out of bounds for [`TimeDuration`].
    pub fn checked_add(self, other: Self) -> Option<Self> {
        self.to_micros().checked_add(other.to_micros()).map(Self::from_micros)
    }

    /// Returns `Some(self - other)`, or `None` if that value would be out of bounds for [`TimeDuration`].
    pub fn checked_sub(self, other: Self) -> Option<Self> {
        self.to_micros().checked_sub(other.to_micros()).map(Self::from_micros)
    }
}

impl From<Duration> for TimeDuration {
    fn from(d: Duration) -> TimeDuration {
        TimeDuration::from_duration(d)
    }
}

impl TryFrom<TimeDuration> for Duration {
    type Error = Duration;
    /// If `d` is negative, returns its magnitude as the `Err` variant.
    fn try_from(d: TimeDuration) -> Result<Duration, Duration> {
        d.to_duration()
    }
}

impl fmt::Display for TimeDuration {
    fn fmt(&self, f: &mut fmt::Formatter<'_>) -> fmt::Result {
        let micros = self.to_micros();
        let sign = if micros < 0 { "-" } else { "+" };
        let pos = micros.abs();
        let secs = pos / MICROSECONDS_PER_SECOND;
        let micros_remaining = pos % MICROSECONDS_PER_SECOND;
        write!(f, "{sign}{secs}.{micros_remaining:06}")
    }
}

<<<<<<< HEAD
impl Add for TimeDuration {
    type Output = Self;

    fn add(self, rhs: Self) -> Self::Output {
        self.checked_add(rhs).unwrap()
    }
}

impl Sub for TimeDuration {
    type Output = Self;

    fn sub(self, rhs: Self) -> Self::Output {
        self.checked_sub(rhs).unwrap()
    }
}

impl AddAssign for TimeDuration {
    fn add_assign(&mut self, rhs: Self) {
        *self = *self + rhs;
    }
}

impl SubAssign for TimeDuration {
    fn sub_assign(&mut self, rhs: Self) {
        *self = *self - rhs;
    }
}

// `std::time::Duration` has implementations of `Mul<u32>` and `Div<u32>`,
// plus checked methods and assign traits.
// It also has methods for division with floats,
// both `Duration -> Duration -> float` and `Duration -> float -> Duration`.
// We could provide some or all of these, but so far have not seen the need to.

=======
impl From<TimeDuration> for AlgebraicValue {
    fn from(value: TimeDuration) -> Self {
        AlgebraicValue::product([value.to_micros().into()])
    }
}

>>>>>>> 396d1c28
#[cfg(test)]
mod test {
    use super::*;
    use crate::GroundSpacetimeType;
    use proptest::prelude::*;
    use std::time::SystemTime;

    #[test]
    fn timestamp_type_matches() {
        assert_eq!(AlgebraicType::time_duration(), TimeDuration::get_type());
        assert!(TimeDuration::get_type().is_time_duration());
        assert!(TimeDuration::get_type().is_special());
    }

    #[test]
    fn round_trip_duration_through_time_duration() {
        let now = SystemTime::now().duration_since(SystemTime::UNIX_EPOCH).unwrap();
        let rounded = Duration::from_micros(now.as_micros() as _);
        let time_duration = TimeDuration::from_duration(rounded);
        let now_prime = time_duration.to_duration().unwrap();
        assert_eq!(rounded, now_prime);
    }

    proptest! {
        #[test]
        fn round_trip_time_duration_through_systemtime(micros in any::<i64>().prop_map(|n| n.abs())) {
            let time_duration = TimeDuration::from_micros(micros);
            let duration = time_duration.to_duration().unwrap();
            let time_duration_prime = TimeDuration::from_duration(duration);
            prop_assert_eq!(time_duration_prime, time_duration);
            prop_assert_eq!(time_duration_prime.to_micros(), micros);
        }

        #[test]
        fn arithmetic_as_expected(lhs in any::<i64>(), rhs in any::<i64>()) {
            let lhs_time_duration = TimeDuration::from_micros(lhs);
            let rhs_time_duration = TimeDuration::from_micros(rhs);

            if let Some(sum) = lhs.checked_add(rhs) {
                let sum_time_duration = lhs_time_duration.checked_add(rhs_time_duration);
                prop_assert!(sum_time_duration.is_some());
                prop_assert_eq!(sum_time_duration.unwrap().to_micros(), sum);

                prop_assert_eq!((lhs_time_duration + rhs_time_duration).to_micros(), sum);

                let mut sum_assign = lhs_time_duration;
                sum_assign += rhs_time_duration;
                prop_assert_eq!(sum_assign.to_micros(), sum);
            } else {
                prop_assert!(lhs_time_duration.checked_add(rhs_time_duration).is_none());
            }

            if let Some(diff) = lhs.checked_sub(rhs) {
                let diff_time_duration = lhs_time_duration.checked_sub(rhs_time_duration);
                prop_assert!(diff_time_duration.is_some());
                prop_assert_eq!(diff_time_duration.unwrap().to_micros(), diff);

                prop_assert_eq!((lhs_time_duration - rhs_time_duration).to_micros(), diff);

                let mut diff_assign = lhs_time_duration;
                diff_assign -= rhs_time_duration;
                prop_assert_eq!(diff_assign.to_micros(), diff);
            } else {
                prop_assert!(lhs_time_duration.checked_sub(rhs_time_duration).is_none());
            }
        }
    }
}<|MERGE_RESOLUTION|>--- conflicted
+++ resolved
@@ -107,7 +107,6 @@
     }
 }
 
-<<<<<<< HEAD
 impl Add for TimeDuration {
     type Output = Self;
 
@@ -142,14 +141,12 @@
 // both `Duration -> Duration -> float` and `Duration -> float -> Duration`.
 // We could provide some or all of these, but so far have not seen the need to.
 
-=======
 impl From<TimeDuration> for AlgebraicValue {
     fn from(value: TimeDuration) -> Self {
         AlgebraicValue::product([value.to_micros().into()])
     }
 }
 
->>>>>>> 396d1c28
 #[cfg(test)]
 mod test {
     use super::*;
