use spacetimedb_primitives::{ColId, ColList};

use crate::algebraic_value::de::{ValueDeserializeError, ValueDeserializer};
use crate::algebraic_value::ser::value_serialize;
use crate::de::Deserialize;
use crate::meta_type::MetaType;
use crate::product_value::InvalidFieldError;
use crate::{AlgebraicType, AlgebraicValue, ProductTypeElement, SpacetimeType, ValueWithType, WithTypespace};

/// The tag used inside the special `Identity` product type.
pub const IDENTITY_TAG: &str = "__identity__";
/// The tag used inside the special `Address` product type.
<<<<<<< HEAD
pub const ADDRESS_TAG: &str = "__address_bytes";
/// The tag used inside the special `Timestamp` product type.
pub const TIMESTAMP_TAG: &str = "__timestamp_nanos_since_unix_epoch";
/// The tag used inside the special `TimeDuration` product type.
pub const TIME_DURATION_TAG: &str = "__time_duration_nanos";
=======
pub const ADDRESS_TAG: &str = "__address__";
>>>>>>> 94eef52e

/// A structural product type  of the factors given by `elements`.
///
/// This is also known as `struct` and `tuple` in many languages,
/// but note that unlike most languages, products in SATs are *[structural]* and not nominal.
/// When checking whether two nominal types are the same,
/// their names and/or declaration sites (e.g., module / namespace) are considered.
/// Meanwhile, a structural type system would only check the structure of the type itself,
/// e.g., the names of its fields and their types in the case of a record.
/// The name "product" comes from category theory.
///
/// See also: https://ncatlab.org/nlab/show/product+type.
///
/// These structures are known as product types because the number of possible values in product
/// ```ignore
/// { N_0: T_0, N_1: T_1, ..., N_n: T_n }
/// ```
/// is:
/// ```ignore
/// Π (i ∈ 0..n). values(T_i)
/// ```
/// so for example, `values({ A: U64, B: Bool }) = values(U64) * values(Bool)`.
///
/// [structural]: https://en.wikipedia.org/wiki/Structural_type_system
#[derive(Debug, Clone, Eq, PartialEq, Ord, PartialOrd, Hash, SpacetimeType)]
#[sats(crate = crate)]
pub struct ProductType {
    /// The factors of the product type.
    ///
    /// These factors can either be named or unnamed.
    /// When all the factors are unnamed, we can regard this as a plain tuple type.
    pub elements: Box<[ProductTypeElement]>,
}

impl ProductType {
    /// Returns a product type with the given `elements` as its factors.
    pub const fn new(elements: Box<[ProductTypeElement]>) -> Self {
        Self { elements }
    }

    /// Returns the unit product type.
    pub fn unit() -> Self {
        Self::new([].into())
    }

    /// Returns whether this is a "newtype" with `label` and satisfying `inner`.
    /// Does not follow `Ref`s.
    fn is_newtype(&self, check: &str, inner: impl FnOnce(&AlgebraicType) -> bool) -> bool {
        match &*self.elements {
            [ProductTypeElement {
                name: Some(name),
                algebraic_type,
            }] => &**name == check && inner(algebraic_type),
            _ => false,
        }
    }

    /// Returns whether this is the special case of `spacetimedb_lib::Identity`.
    /// Does not follow `Ref`s.
    pub fn is_identity(&self) -> bool {
        self.is_newtype(IDENTITY_TAG, |i| i.is_u256())
    }

    /// Returns whether this is the special case of `spacetimedb_lib::Address`.
    /// Does not follow `Ref`s.
    pub fn is_address(&self) -> bool {
        self.is_newtype(ADDRESS_TAG, |i| i.is_u128())
    }

    fn is_i64_newtype(&self, expected_tag: &str) -> bool {
        match &*self.elements {
            [ProductTypeElement {
                name: Some(name),
                algebraic_type: AlgebraicType::I64,
            }] => &**name == expected_tag,
            _ => false,
        }
    }

    /// Returns whether this is the special case of `spacetimedb_lib::Timestamp`.
    /// Does not follow `Ref`s.
    pub fn is_timestamp(&self) -> bool {
        self.is_i64_newtype(TIMESTAMP_TAG)
    }

    /// Returns whether this is the special case of `spacetimedb_lib::TimeDuration`.
    /// Does not follow `Ref`s.
    pub fn is_time_duration(&self) -> bool {
        self.is_i64_newtype(TIME_DURATION_TAG)
    }

    /// Returns whether this is a special known `tag`,
    /// currently `Address`, `Identity`, `Timestamp` or `TimeDuration`.
    pub fn is_special_tag(tag_name: &str) -> bool {
        [IDENTITY_TAG, ADDRESS_TAG, TIMESTAMP_TAG, TIME_DURATION_TAG].contains(&tag_name)
    }

    /// Returns whether this is a special known type, currently `Address` or `Identity`.
    /// Does not follow `Ref`s.
    pub fn is_special(&self) -> bool {
        self.is_identity() || self.is_address() || self.is_timestamp() || self.is_time_duration()
    }

    /// Returns whether this is a unit type, that is, has no elements.
    pub fn is_unit(&self) -> bool {
        self.elements.is_empty()
    }

    /// Returns index of the field with the given `name`.
    pub fn index_of_field_name(&self, name: &str) -> Option<usize> {
        self.elements
            .iter()
            .position(|field| field.name.as_deref() == Some(name))
    }

    /// This utility function is designed to project fields based on the supplied `indexes`.
    ///
    /// **Important:**
    ///
    /// The resulting [AlgebraicType] will wrap into a [ProductType] when projecting multiple
    /// (including zero) fields, otherwise it will consist of a single [AlgebraicType].
    ///
    /// **Parameters:**
    /// - `cols`: A [ColList] containing the indexes of fields to be projected.
    pub fn project(&self, cols: &ColList) -> Result<AlgebraicType, InvalidFieldError> {
        let get_field = |col_pos: ColId| {
            self.elements
                .get(col_pos.idx())
                .ok_or(InvalidFieldError { col_pos, name: None })
        };
        if let Some(head) = cols.as_singleton() {
            get_field(head).map(|f| f.algebraic_type.clone())
        } else {
            let mut fields = Vec::with_capacity(cols.len() as usize);
            for col in cols.iter() {
                fields.push(get_field(col)?.clone());
            }
            Ok(AlgebraicType::product(fields.into_boxed_slice()))
        }
    }
}

impl<I: Into<ProductTypeElement>> FromIterator<I> for ProductType {
    fn from_iter<T: IntoIterator<Item = I>>(iter: T) -> Self {
        Self::new(iter.into_iter().map(Into::into).collect())
    }
}
impl<'a, I: Into<AlgebraicType>> FromIterator<(&'a str, I)> for ProductType {
    fn from_iter<T: IntoIterator<Item = (&'a str, I)>>(iter: T) -> Self {
        iter.into_iter()
            .map(|(name, ty)| ProductTypeElement::new_named(ty.into(), name))
            .collect()
    }
}

impl<'a, I: Into<AlgebraicType>> FromIterator<(Option<&'a str>, I)> for ProductType {
    fn from_iter<T: IntoIterator<Item = (Option<&'a str>, I)>>(iter: T) -> Self {
        iter.into_iter()
            .map(|(name, ty)| ProductTypeElement::new(ty.into(), name.map(Into::into)))
            .collect()
    }
}

impl From<Box<[ProductTypeElement]>> for ProductType {
    fn from(fields: Box<[ProductTypeElement]>) -> Self {
        ProductType::new(fields)
    }
}
impl<const N: usize> From<[ProductTypeElement; N]> for ProductType {
    fn from(fields: [ProductTypeElement; N]) -> Self {
        ProductType::new(fields.into())
    }
}
impl<const N: usize> From<[(Option<&str>, AlgebraicType); N]> for ProductType {
    fn from(fields: [(Option<&str>, AlgebraicType); N]) -> Self {
        fields.into_iter().collect()
    }
}
impl<const N: usize> From<[(&str, AlgebraicType); N]> for ProductType {
    fn from(fields: [(&str, AlgebraicType); N]) -> Self {
        fields.into_iter().collect()
    }
}
impl<const N: usize> From<[AlgebraicType; N]> for ProductType {
    fn from(fields: [AlgebraicType; N]) -> Self {
        fields.into_iter().collect()
    }
}

impl MetaType for ProductType {
    fn meta_type() -> AlgebraicType {
        AlgebraicType::product([("elements", AlgebraicType::array(ProductTypeElement::meta_type()))])
    }
}

impl ProductType {
    pub fn as_value(&self) -> AlgebraicValue {
        value_serialize(self)
    }

    pub fn from_value(value: &AlgebraicValue) -> Result<ProductType, ValueDeserializeError> {
        Self::deserialize(ValueDeserializer::from_ref(value))
    }
}

impl<'a> WithTypespace<'a, ProductType> {
    #[inline]
    pub fn elements(&self) -> ElementsWithTypespace<'a> {
        self.iter_with(&*self.ty().elements)
    }

    #[inline]
    pub fn with_values<I: IntoIterator<Item = &'a AlgebraicValue>>(
        &self,
        vals: I,
    ) -> ElementValuesWithType<'a, I::IntoIter>
    where
        I::IntoIter: ExactSizeIterator,
    {
        let elements = self.elements();
        let vals = vals.into_iter();
        assert_eq!(elements.len(), vals.len());
        ElementValuesWithType {
            inner: std::iter::zip(elements, vals),
        }
    }
}

impl<'a> IntoIterator for WithTypespace<'a, ProductType> {
    type Item = WithTypespace<'a, ProductTypeElement>;
    type IntoIter = ElementsWithTypespace<'a>;
    #[inline]
    fn into_iter(self) -> Self::IntoIter {
        self.elements()
    }
}

pub type ElementsWithTypespace<'a> = crate::IterWithTypespace<'a, std::slice::Iter<'a, ProductTypeElement>>;

pub struct ElementValuesWithType<'a, I> {
    inner: std::iter::Zip<ElementsWithTypespace<'a>, I>,
}

impl<'a, I> Iterator for ElementValuesWithType<'a, I>
where
    I: ExactSizeIterator<Item = &'a AlgebraicValue>,
{
    type Item = ValueWithType<'a, AlgebraicValue>;
    fn next(&mut self) -> Option<Self::Item> {
        self.inner.next().map(|(ty, val)| ty.algebraic_type().with_value(val))
    }
    fn size_hint(&self) -> (usize, Option<usize>) {
        self.inner.size_hint()
    }
}

impl<'a, I> ExactSizeIterator for ElementValuesWithType<'a, I> where I: ExactSizeIterator<Item = &'a AlgebraicValue> {}<|MERGE_RESOLUTION|>--- conflicted
+++ resolved
@@ -10,15 +10,11 @@
 /// The tag used inside the special `Identity` product type.
 pub const IDENTITY_TAG: &str = "__identity__";
 /// The tag used inside the special `Address` product type.
-<<<<<<< HEAD
-pub const ADDRESS_TAG: &str = "__address_bytes";
+pub const ADDRESS_TAG: &str = "__address__";
 /// The tag used inside the special `Timestamp` product type.
 pub const TIMESTAMP_TAG: &str = "__timestamp_nanos_since_unix_epoch";
 /// The tag used inside the special `TimeDuration` product type.
 pub const TIME_DURATION_TAG: &str = "__time_duration_nanos";
-=======
-pub const ADDRESS_TAG: &str = "__address__";
->>>>>>> 94eef52e
 
 /// A structural product type  of the factors given by `elements`.
 ///
