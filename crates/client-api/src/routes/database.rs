--- conflicted
+++ resolved
@@ -358,15 +358,10 @@
     State(worker_ctx): State<S>,
     Path(InfoParams { name_or_address }): Path<InfoParams>,
 ) -> axum::response::Result<impl IntoResponse> {
-<<<<<<< HEAD
+    log::trace!("Trying to resolve address: {:?}", name_or_address);
     let address = name_or_address.resolve(&worker_ctx).await?.into();
+    log::trace!("Resolved address to: {address:?}");
     let database = worker_ctx_find_database(&worker_ctx, &address)
-=======
-    log::trace!("Trying to resolve address: {:?}", name_or_address);
-    let address = name_or_address.resolve(&*worker_ctx).await?.into();
-    log::trace!("Resolved address to: {address:?}");
-    let database = worker_ctx_find_database(&*worker_ctx, &address)
->>>>>>> 9ff8273f
         .await?
         .ok_or((StatusCode::NOT_FOUND, "No such database."))?;
     log::trace!("Fetched database from the worker db for address: {address:?}");
