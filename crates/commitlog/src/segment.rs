use std::{
    fs::File,
    io::{self, BufWriter, ErrorKind, SeekFrom, Write as _},
    num::{NonZeroU16, NonZeroU64},
    ops::Range,
};

use log::{debug, warn};

use crate::{
    commit::{self, Commit, StoredCommit},
    error,
    index::{IndexError, IndexFileMut},
    payload::Encode,
    repo::{TxOffset, TxOffsetIndex, TxOffsetIndexMut},
    Options,
};

pub const MAGIC: [u8; 6] = [b'(', b'd', b's', b')', b'^', b'2'];

pub const DEFAULT_LOG_FORMAT_VERSION: u8 = 1;
pub const DEFAULT_CHECKSUM_ALGORITHM: u8 = CHECKSUM_ALGORITHM_CRC32C;

pub const CHECKSUM_ALGORITHM_CRC32C: u8 = 0;
pub const CHECKSUM_CRC32C_LEN: usize = 4;

/// Lookup table for checksum length, index is [`Header::checksum_algorithm`].
// Supported algorithms must be numbered consecutively!
pub const CHECKSUM_LEN: [usize; 1] = [CHECKSUM_CRC32C_LEN];

#[derive(Clone, Copy, Debug, Eq, PartialEq)]
pub struct Header {
    pub log_format_version: u8,
    pub checksum_algorithm: u8,
}

impl Header {
    pub const LEN: usize = MAGIC.len() + /* log_format_version + checksum_algorithm + reserved + reserved */ 4;

    pub fn write<W: io::Write>(&self, mut out: W) -> io::Result<()> {
        out.write_all(&MAGIC)?;
        out.write_all(&[self.log_format_version, self.checksum_algorithm, 0, 0])?;

        Ok(())
    }

    pub fn decode<R: io::Read>(mut read: R) -> io::Result<Self> {
        let mut buf = [0; Self::LEN];
        read.read_exact(&mut buf)?;

        if !buf.starts_with(&MAGIC) {
            return Err(io::Error::new(
                io::ErrorKind::InvalidData,
                "segment header does not start with magic",
            ));
        }

        Ok(Self {
            log_format_version: buf[MAGIC.len()],
            checksum_algorithm: buf[MAGIC.len() + 1],
        })
    }

    pub fn ensure_compatible(&self, max_log_format_version: u8, checksum_algorithm: u8) -> Result<(), String> {
        if self.log_format_version > max_log_format_version {
            return Err(format!("unsupported log format version: {}", self.log_format_version));
        }
        if self.checksum_algorithm != checksum_algorithm {
            return Err(format!("unsupported checksum algorithm: {}", self.checksum_algorithm));
        }

        Ok(())
    }
}

impl Default for Header {
    fn default() -> Self {
        Self {
            log_format_version: DEFAULT_LOG_FORMAT_VERSION,
            checksum_algorithm: DEFAULT_CHECKSUM_ALGORITHM,
        }
    }
}

/// Metadata about a [`Commit`] which was successfully written via [`Writer::commit`].
#[derive(Debug, PartialEq)]
pub struct Committed {
    /// The range of transaction offsets included in the commit.
    pub tx_range: Range<u64>,
    /// The crc32 checksum of the commit's serialized form,
    /// as written to the commitlog.
    pub checksum: u32,
}

#[derive(Debug)]
pub struct Writer<W: io::Write> {
    pub(crate) commit: Commit,
    pub(crate) inner: BufWriter<W>,

    pub(crate) min_tx_offset: u64,
    pub(crate) bytes_written: u64,

    pub(crate) max_records_in_commit: NonZeroU16,

    pub(crate) offset_index_head: Option<OffsetIndexWriter>,
}

impl<W: io::Write> Writer<W> {
    /// Append the record (aka transaction) `T` to the segment.
    ///
    /// If the number of currently buffered records would exceed `max_records_in_commit`
    /// after the method returns, the argument is returned in an `Err` and not
    /// appended to this writer's buffer.
    ///
    /// Otherwise, the `record` is encoded and and stored in the buffer.
    ///
    /// An `Err` result indicates that [`Self::commit`] should be called in
    /// order to flush the buffered records to persistent storage.
    pub fn append<T: Encode>(&mut self, record: T) -> Result<(), T> {
        if self.commit.n == u16::MAX || self.commit.n + 1 > self.max_records_in_commit.get() {
            Err(record)
        } else {
            self.commit.n += 1;
            record.encode_record(&mut self.commit.records);
            Ok(())
        }
    }

    /// Write the current [`Commit`] to the underlying [`io::Write`].
    ///
    /// Will do nothing if the current commit is empty (i.e. `Commit::n` is zero).
    /// In this case, `None` is returned.
    ///
    /// Otherwise `Some` [`Committed`] is returned, providing some metadata about
    /// the commit.
    pub fn commit(&mut self) -> io::Result<Option<Committed>> {
        if self.commit.n == 0 {
            return Ok(None);
        }
        let checksum = self.commit.write(&mut self.inner)?;
        self.inner.flush()?;

        let commit_len = self.commit.encoded_len() as u64;
        self.offset_index_head.as_mut().map(|index| {
            debug!(
                "append_after commit min_tx_offset={} bytes_written={} commit_len={}",
                self.commit.min_tx_offset, self.bytes_written, commit_len
            );
            index
                .append_after_commit(self.commit.min_tx_offset, self.bytes_written, commit_len)
                .map_err(|e| {
                    debug!("failed to append to offset index: {:?}", e);
                })
        });

        let tx_range_start = self.commit.min_tx_offset;

        self.bytes_written += commit_len;
        self.commit.min_tx_offset += self.commit.n as u64;
        self.commit.n = 0;
        self.commit.records.clear();

        Ok(Some(Committed {
            tx_range: tx_range_start..self.commit.min_tx_offset,
            checksum,
        }))
    }

    /// Get the current epoch.
    pub fn epoch(&self) -> u64 {
        self.commit.epoch
    }

    /// Update the epoch.
    ///
    /// The caller must ensure that:
    ///
    /// - The new epoch is greater than the current epoch.
    /// - [`Self::commit`] has been called as appropriate.
    ///
    pub fn set_epoch(&mut self, epoch: u64) {
        self.commit.epoch = epoch;
    }

    /// The smallest transaction offset in this segment.
    pub fn min_tx_offset(&self) -> u64 {
        self.min_tx_offset
    }

    /// The next transaction offset to be written if [`Self::commit`] was called.
    pub fn next_tx_offset(&self) -> u64 {
        self.commit.min_tx_offset
    }

    /// `true` if the segment contains no commits.
    ///
    /// The segment will, however, contain a header. This thus violates the
    /// convention that `is_empty == (len == 0)`.
    pub fn is_empty(&self) -> bool {
        self.bytes_written <= Header::LEN as u64
    }

    /// Number of bytes written to this segment, including the header.
    pub fn len(&self) -> u64 {
        self.bytes_written
    }
}

pub trait FileLike {
    fn fsync(&mut self) -> io::Result<()>;
    fn ftruncate(&mut self, tx_offset: u64, size: u64) -> io::Result<()>;
}

impl FileLike for File {
    fn fsync(&mut self) -> io::Result<()> {
        self.sync_data()
    }

    fn ftruncate(&mut self, _tx_offset: u64, size: u64) -> io::Result<()> {
        self.set_len(size)
    }
}

impl<W: io::Write + FileLike> FileLike for BufWriter<W> {
    fn fsync(&mut self) -> io::Result<()> {
        self.get_mut().fsync()
    }

    fn ftruncate(&mut self, tx_offset: u64, size: u64) -> io::Result<()> {
        self.get_mut().ftruncate(tx_offset, size)
    }
}

impl<W: io::Write + FileLike> FileLike for Writer<W> {
    fn fsync(&mut self) -> io::Result<()> {
        self.inner.fsync()?;
        self.offset_index_head.as_mut().map(|index| index.fsync());
        Ok(())
    }

    fn ftruncate(&mut self, tx_offset: u64, size: u64) -> io::Result<()> {
        self.inner.ftruncate(tx_offset, size)?;
        self.offset_index_head
            .as_mut()
            .map(|index| index.ftruncate(tx_offset, size));
        Ok(())
    }
}

#[derive(Debug)]
pub struct OffsetIndexWriter {
    pub(crate) head: TxOffsetIndexMut,

    require_segment_fsync: bool,
    min_write_interval: NonZeroU64,

    pub(crate) candidate_min_tx_offset: TxOffset,
    pub(crate) candidate_byte_offset: u64,
    pub(crate) bytes_since_last_index: u64,
}

impl OffsetIndexWriter {
    pub fn new(head: TxOffsetIndexMut, opts: Options) -> Self {
        OffsetIndexWriter {
            head,
            require_segment_fsync: opts.offset_index_require_segment_fsync,
            min_write_interval: opts.offset_index_interval_bytes,
            candidate_min_tx_offset: TxOffset::default(),
            candidate_byte_offset: 0,
            bytes_since_last_index: 0,
        }
    }

    fn reset(&mut self) {
        self.candidate_byte_offset = 0;
        self.candidate_min_tx_offset = TxOffset::default();
        self.bytes_since_last_index = 0;
    }

    /// Either append to index or save offsets to append at future fsync
    pub fn append_after_commit(
        &mut self,
        min_tx_offset: TxOffset,
        byte_offset: u64,
        commit_len: u64,
    ) -> Result<(), IndexError> {
        self.bytes_since_last_index += commit_len;

        if self.candidate_min_tx_offset == 0 {
            self.candidate_byte_offset = byte_offset;
            self.candidate_min_tx_offset = min_tx_offset;
        }

        if !self.require_segment_fsync {
            self.append_internal()?;
        }

        Ok(())
    }

    fn append_internal(&mut self) -> Result<(), IndexError> {
        // If the candidate offset is zero, there has not been a commit since the last offset entry
        if self.candidate_min_tx_offset == 0 {
            return Ok(());
        }

        if self.bytes_since_last_index < self.min_write_interval.get() {
            return Ok(());
        }

        self.head
            .append(self.candidate_min_tx_offset, self.candidate_byte_offset)?;
        self.head.async_flush()?;
        self.reset();

        Ok(())
    }
}

impl FileLike for OffsetIndexWriter {
    /// Must be called via SegmentWriter::fsync
    fn fsync(&mut self) -> io::Result<()> {
        let _ = self.append_internal().map_err(|e| {
            warn!("failed to append to offset index: {e:?}");
        });
        let _ = self
            .head
            .async_flush()
            .map_err(|e| warn!("failed to flush offset index: {e:?}"));
        Ok(())
    }

    fn ftruncate(&mut self, tx_offset: u64, _size: u64) -> io::Result<()> {
        self.reset();
        self.head
            .truncate(tx_offset)
            .inspect_err(|e| {
                warn!("failed to truncate offset index at {tx_offset}: {e:?}");
            })
            .ok();
        Ok(())
    }
}

impl FileLike for IndexFileMut<TxOffset> {
    fn fsync(&mut self) -> io::Result<()> {
        self.async_flush()
    }

    fn ftruncate(&mut self, tx_offset: u64, _size: u64) -> io::Result<()> {
        self.truncate(tx_offset).map_err(|e| {
            io::Error::new(
                ErrorKind::Other,
                format!("failed to truncate offset index at {tx_offset}: {e:?}"),
            )
        })
    }
}

#[derive(Debug)]
pub struct Reader<R> {
    pub header: Header,
    pub min_tx_offset: u64,
    inner: R,
}

impl<R: io::Read + io::Seek> Reader<R> {
    pub fn new(max_log_format_version: u8, min_tx_offset: u64, mut inner: R) -> io::Result<Self> {
        let header = Header::decode(&mut inner)?;
        header
            .ensure_compatible(max_log_format_version, Commit::CHECKSUM_ALGORITHM)
            .map_err(|msg| io::Error::new(io::ErrorKind::InvalidData, msg))?;

        Ok(Self {
            header,
            min_tx_offset,
            inner,
        })
    }
}

impl<R: io::BufRead + io::Seek> Reader<R> {
    pub fn commits(self) -> Commits<R> {
        Commits {
            header: self.header,
            reader: self.inner,
        }
    }

    pub fn seek_to_offset(&mut self, index_file: &TxOffsetIndex, start_tx_offset: u64) -> Result<(), IndexError> {
        seek_to_offset(&mut self.inner, index_file, start_tx_offset)
    }

    #[cfg(test)]
    pub fn transactions<'a, D>(self, de: &'a D) -> impl Iterator<Item = Result<Transaction<D::Record>, D::Error>> + 'a
    where
        D: crate::Decoder,
        D::Error: From<io::Error>,
        R: 'a,
    {
        use itertools::Itertools as _;

        self.commits()
            .with_log_format_version()
            .map(|x| x.map_err(Into::into))
            .map_ok(move |(version, commit)| {
                let start = commit.min_tx_offset;
                commit.into_transactions(version, start, de)
            })
            .flatten_ok()
            .map(|x| x.and_then(|y| y))
    }

    #[cfg(test)]
    pub(crate) fn metadata(self) -> Result<Metadata, error::SegmentMetadata> {
<<<<<<< HEAD
        Metadata::with_header(self.min_tx_offset, self.header, io::BufReader::new(self.inner), None)
=======
        Metadata::with_header(self.min_tx_offset, self.header, self.inner)
>>>>>>> 80b3613f
    }
}

/// Advances the `segment` reader to the position corresponding to the `start_tx_offset`
/// using the `index_file` for efficient seeking.
///
/// Input:
/// - `segment` - segment reader
/// - `min_tx_offset` - minimum transaction offset in the segment
/// - `start_tx_offset` - transaction offset to advance to
pub fn seek_to_offset<R: io::Read + io::Seek>(
    mut segment: &mut R,
    index_file: &TxOffsetIndex,
    start_tx_offset: u64,
) -> Result<(), IndexError> {
    let (index_key, byte_offset) = index_file.key_lookup(start_tx_offset)?;

    // If the index_key is 0, it means the index file is empty, no need to seek
    if index_key == 0 {
        return Ok(());
    }
    debug!("index lookup for key={start_tx_offset}: found key={index_key} at byte-offset={byte_offset}");
    // returned `index_key` should never be greater than `start_tx_offset`
    debug_assert!(index_key <= start_tx_offset);

    // Check if the offset index is pointing to the right commit.
    validate_commit_header(&mut segment, byte_offset).map(|hdr| {
        if hdr.min_tx_offset == index_key {
            // Advance the segment Seek if expected commit is found.
            segment
                .seek(SeekFrom::Start(byte_offset))
                .map(|_| ())
                .map_err(Into::into)
        } else {
            Err(io::Error::new(io::ErrorKind::InvalidData, "mismatch key in index offset file").into())
        }
    })?
}

/// Try to extract the commit header from the asked position without advancing seek.
/// `IndexFileMut` fsync asynchoronously, which makes it important for reader to verify its entry
pub fn validate_commit_header<Reader: io::Read + io::Seek>(
    mut reader: &mut Reader,
    byte_offset: u64,
) -> io::Result<commit::Header> {
    let pos = reader.stream_position()?;
    reader.seek(SeekFrom::Start(byte_offset))?;

    let hdr = commit::Header::decode(&mut reader)
        .and_then(|hdr| hdr.ok_or_else(|| io::Error::new(ErrorKind::UnexpectedEof, "unexpected EOF")));

    // Restore the original position
    reader.seek(SeekFrom::Start(pos))?;

    hdr
}

/// Pair of transaction offset and payload.
///
/// Created by iterators which "flatten" commits into individual transaction
/// records.
#[derive(Debug, PartialEq)]
pub struct Transaction<T> {
    /// The offset of this transaction relative to the start of the log.
    pub offset: u64,
    /// The transaction payload.
    pub txdata: T,
}

pub struct Commits<R> {
    pub header: Header,
    reader: R,
}

impl<R: io::BufRead> Iterator for Commits<R> {
    type Item = io::Result<StoredCommit>;

    fn next(&mut self) -> Option<Self::Item> {
        StoredCommit::decode_internal(&mut self.reader, self.header.log_format_version).transpose()
    }
}

#[cfg(test)]
impl<R: io::BufRead> Commits<R> {
    pub fn with_log_format_version(self) -> impl Iterator<Item = io::Result<(u8, StoredCommit)>> {
        CommitsWithVersion { inner: self }
    }
}

#[cfg(test)]
struct CommitsWithVersion<R> {
    inner: Commits<R>,
}

#[cfg(test)]
impl<R: io::BufRead> Iterator for CommitsWithVersion<R> {
    type Item = io::Result<(u8, StoredCommit)>;

    fn next(&mut self) -> Option<Self::Item> {
        let next = self.inner.next()?;
        match next {
            Ok(commit) => {
                let version = self.inner.header.log_format_version;
                Some(Ok((version, commit)))
            }
            Err(e) => Some(Err(e)),
        }
    }
}

#[derive(Clone, Debug, Eq, PartialEq)]
pub struct Metadata {
    pub header: Header,
    pub tx_range: Range<u64>,
    pub size_in_bytes: u64,
    pub max_epoch: u64,
}

impl Metadata {
    /// Reads and validates metadata from a segment.  
    /// It will look for last commit index offset and then traverse the segment
    ///
    /// Determines `max_tx_offset`, `size_in_bytes`, and `max_epoch` from the segment.
    pub(crate) fn extract<R: io::Read + io::Seek>(
        min_tx_offset: TxOffset,
        mut reader: R,
        offset_index: Option<&TxOffsetIndex>,
    ) -> Result<Self, error::SegmentMetadata> {
        let header = Header::decode(&mut reader)?;
        Self::with_header(min_tx_offset, header, reader, offset_index)
    }

    fn with_header<R: io::Read + io::Seek>(
        min_tx_offset: u64,
        header: Header,
        mut reader: R,
        offset_index: Option<&TxOffsetIndex>,
    ) -> Result<Self, error::SegmentMetadata> {
        let mut sofar = offset_index
            .and_then(|index| Self::find_valid_indexed_commit(min_tx_offset, header, &mut reader, index).ok())
            .unwrap_or_else(|| Self {
                header,
                tx_range: Range {
                    start: min_tx_offset,
                    end: min_tx_offset,
                },
                size_in_bytes: Header::LEN as u64,
                max_epoch: u64::default(),
            });

        reader.seek(SeekFrom::Start(sofar.size_in_bytes))?;

        fn commit_meta<R: io::Read>(
            reader: &mut R,
            sofar: &Metadata,
        ) -> Result<Option<commit::Metadata>, error::SegmentMetadata> {
            commit::Metadata::extract(reader).map_err(|e| {
                if matches!(e.kind(), io::ErrorKind::InvalidData | io::ErrorKind::UnexpectedEof) {
                    error::SegmentMetadata::InvalidCommit {
                        sofar: sofar.clone(),
                        source: e,
                    }
                } else {
                    e.into()
                }
            })
        }
        while let Some(commit) = commit_meta(&mut reader, &sofar)? {
            debug!("commit::{commit:?}");
            if commit.tx_range.start != sofar.tx_range.end {
                return Err(io::Error::new(
                    io::ErrorKind::InvalidData,
                    format!(
                        "out-of-order offset: expected={} actual={}",
                        sofar.tx_range.end, commit.tx_range.start,
                    ),
                )
                .into());
            }
            sofar.tx_range.end = commit.tx_range.end;
            sofar.size_in_bytes += commit.size_in_bytes;
            // TODO: Should it be an error to encounter an epoch going backwards?
            sofar.max_epoch = commit.epoch.max(sofar.max_epoch);
        }

        Ok(sofar)
    }

    /// Finds the last valid commit in the segment using the offset index.
    /// It traverses the index in reverse order, starting from the last key.
    ///
    /// Returns
    /// * `Ok((Metadata)` - If a valid commit is found containing the commit, It adds a default
    /// header, which should be replaced with the actual header.
    /// * `Err` - If no valid commit is found or if the index is empty
    fn find_valid_indexed_commit<R: io::Read + io::Seek>(
        min_tx_offset: u64,
        header: Header,
        reader: &mut R,
        offset_index: &TxOffsetIndex,
    ) -> io::Result<Metadata> {
        let mut candidate_last_key = TxOffset::MAX;

        while let Ok((key, byte_offset)) = offset_index.key_lookup(candidate_last_key) {
            match Self::validate_commit_at_offset(reader, key, byte_offset) {
                Ok(commit) => {
                    return Ok(Metadata {
                        header,
                        tx_range: Range {
                            start: min_tx_offset,
                            end: commit.tx_range.end,
                        },
                        size_in_bytes: byte_offset + commit.size_in_bytes,
                        max_epoch: commit.epoch,
                    });
                }

                // `TxOffset` at `byte_offset` is not valid, so try with previous entry
                Err(_) => {
                    candidate_last_key = key - 1;
                    if candidate_last_key < 1 {
                        break;
                    }
                }
            }
        }

        Err(io::Error::new(
            ErrorKind::InvalidData,
            format!("No valid commit found in index up to key: {}", candidate_last_key),
        ))
    }

    /// Validates and decodes a commit at `byte_offset` in the segment.
    ///
    /// # Returns
    /// * `Ok(commit::Metadata)` - If a valid commit is found with matching transaction offset
    /// * `Err` - If commit can't be decoded or has mismatched transaction offset
    fn validate_commit_at_offset<R: io::Read + io::Seek>(
        reader: &mut R,
        tx_offset: TxOffset,
        byte_offset: u64,
    ) -> io::Result<commit::Metadata> {
        reader.seek(SeekFrom::Start(byte_offset))?;
        let commit = commit::Metadata::extract(reader)?
            .ok_or_else(|| io::Error::new(ErrorKind::InvalidData, "failed to decode commit"))?;

        if commit.tx_range.start != tx_offset {
            return Err(io::Error::new(
                ErrorKind::InvalidData,
                format!(
                    "mismatch key in index offset file: expected={} actual={}",
                    tx_offset, commit.tx_range.start
                ),
            ));
        }

        Ok(commit)
    }
}

#[cfg(test)]
mod tests {
    use std::num::NonZeroU16;

    use super::*;
    use crate::{payload::ArrayDecoder, repo, Options};
    use itertools::Itertools;
    use proptest::prelude::*;
    use rand::thread_rng;
    use spacetimedb_paths::server::CommitLogDir;
    use tempfile::tempdir;

    #[test]
    fn header_roundtrip() {
        let hdr = Header {
            log_format_version: 42,
            checksum_algorithm: 7,
        };

        let mut buf = [0u8; Header::LEN];
        hdr.write(&mut &mut buf[..]).unwrap();
        let h2 = Header::decode(&buf[..]).unwrap();

        assert_eq!(hdr, h2);
    }

    #[test]
    fn write_read_roundtrip() {
        let repo = repo::Memory::default();

        let mut writer = repo::create_segment_writer(&repo, Options::default(), Commit::DEFAULT_EPOCH, 0).unwrap();
        writer.append([0; 32]).unwrap();
        writer.append([1; 32]).unwrap();
        writer.append([2; 32]).unwrap();
        writer.commit().unwrap();

        let reader = repo::open_segment_reader(&repo, DEFAULT_LOG_FORMAT_VERSION, 0).unwrap();
        let header = reader.header;
        let commit = reader
            .commits()
            .next()
            .expect("expected one commit")
            .expect("unexpected IO");

        assert_eq!(
            header,
            Header {
                log_format_version: DEFAULT_LOG_FORMAT_VERSION,
                checksum_algorithm: DEFAULT_CHECKSUM_ALGORITHM
            }
        );
        assert_eq!(commit.min_tx_offset, 0);
        assert_eq!(commit.records, [[0; 32], [1; 32], [2; 32]].concat());
    }

    #[test]
    fn metadata() {
        let repo = repo::Memory::default();

        let mut writer = repo::create_segment_writer(&repo, Options::default(), Commit::DEFAULT_EPOCH, 0).unwrap();
        writer.append([0; 32]).unwrap();
        writer.append([0; 32]).unwrap();
        writer.commit().unwrap();
        writer.append([1; 32]).unwrap();
        writer.commit().unwrap();
        writer.append([2; 32]).unwrap();
        writer.append([2; 32]).unwrap();
        writer.commit().unwrap();

        let reader = repo::open_segment_reader(&repo, DEFAULT_LOG_FORMAT_VERSION, 0).unwrap();
        let Metadata {
            header: _,
            tx_range,
            size_in_bytes,
            max_epoch: _,
        } = reader.metadata().unwrap();

        assert_eq!(tx_range.start, 0);
        assert_eq!(tx_range.end, 5);
        assert_eq!(
            size_in_bytes,
            (Header::LEN + (5 * 32) + (3 * Commit::FRAMING_LEN)) as u64
        );
    }

    #[test]
    fn commits() {
        let repo = repo::Memory::default();
        let commits = vec![vec![[1; 32], [2; 32]], vec![[3; 32]], vec![[4; 32], [5; 32]]];

        let mut writer = repo::create_segment_writer(&repo, Options::default(), Commit::DEFAULT_EPOCH, 0).unwrap();
        for commit in &commits {
            for tx in commit {
                writer.append(*tx).unwrap();
            }
            writer.commit().unwrap();
        }

        let reader = repo::open_segment_reader(&repo, DEFAULT_LOG_FORMAT_VERSION, 0).unwrap();
        let mut commits1 = Vec::with_capacity(commits.len());
        let mut min_tx_offset = 0;
        for txs in commits {
            commits1.push(Commit {
                min_tx_offset,
                n: txs.len() as u16,
                records: txs.concat(),
                epoch: 0,
            });
            min_tx_offset += txs.len() as u64;
        }
        let commits2 = reader
            .commits()
            .map_ok(Into::into)
            .collect::<Result<Vec<Commit>, _>>()
            .unwrap();
        assert_eq!(commits1, commits2);
    }

    #[test]
    fn transactions() {
        let repo = repo::Memory::default();
        let commits = vec![vec![[1; 32], [2; 32]], vec![[3; 32]], vec![[4; 32], [5; 32]]];

        let mut writer = repo::create_segment_writer(&repo, Options::default(), Commit::DEFAULT_EPOCH, 0).unwrap();
        for commit in &commits {
            for tx in commit {
                writer.append(*tx).unwrap();
            }
            writer.commit().unwrap();
        }

        let reader = repo::open_segment_reader(&repo, DEFAULT_LOG_FORMAT_VERSION, 0).unwrap();
        let txs = reader
            .transactions(&ArrayDecoder)
            .collect::<Result<Vec<_>, _>>()
            .unwrap();
        assert_eq!(
            txs,
            commits
                .into_iter()
                .flatten()
                .enumerate()
                .map(|(offset, txdata)| Transaction {
                    offset: offset as u64,
                    txdata
                })
                .collect::<Vec<_>>()
        );
    }

    proptest! {
        #[test]
        fn max_records_in_commit(max_records_in_commit in any::<NonZeroU16>()) {
            let mut writer = Writer {
                commit: Commit::default(),
                inner: BufWriter::new(Vec::new()),

                min_tx_offset: 0,
                bytes_written: 0,

                max_records_in_commit,

                offset_index_head: None,
            };

            for i in 0..max_records_in_commit.get() {
                assert!(
                    writer.append([0; 16]).is_ok(),
                    "less than {} records written: {}",
                    max_records_in_commit.get(),
                    i
                );
            }
            assert!(
                writer.append([0; 16]).is_err(),
                "more than {} records written",
                max_records_in_commit.get()
            );
        }
    }

    #[test]
    fn next_tx_offset() {
        let mut writer = Writer {
            commit: Commit::default(),
            inner: BufWriter::new(Vec::new()),

            min_tx_offset: 0,
            bytes_written: 0,

            max_records_in_commit: NonZeroU16::MAX,
            offset_index_head: None,
        };

        assert_eq!(0, writer.next_tx_offset());
        writer.append([0; 16]).unwrap();
        assert_eq!(0, writer.next_tx_offset());
        writer.commit().unwrap();
        assert_eq!(1, writer.next_tx_offset());
        writer.commit().unwrap();
        assert_eq!(1, writer.next_tx_offset());
        writer.append([1; 16]).unwrap();
        writer.append([1; 16]).unwrap();
        writer.commit().unwrap();
        assert_eq!(3, writer.next_tx_offset());
    }

    #[test]
    fn offset_index_writer_truncates_to_offset() {
        use spacetimedb_paths::FromPathUnchecked as _;

        let tmp = tempdir().unwrap();
        let commitlog_dir = CommitLogDir::from_path_unchecked(tmp.path());
        let index_path = commitlog_dir.index(0);
        let mut writer = OffsetIndexWriter::new(
            TxOffsetIndexMut::create_index_file(&index_path, 100).unwrap(),
            Options {
                // Ensure we're writing every index entry.
                offset_index_interval_bytes: 127.try_into().unwrap(),
                offset_index_require_segment_fsync: false,
                ..Default::default()
            },
        );

        for i in 1..=10 {
            writer.append_after_commit(i, i * 128, 128).unwrap();
        }
        // Ensure all entries have been written.
        for i in 1..=10 {
            assert_eq!(writer.head.key_lookup(i).unwrap(), (i, i * 128));
        }

        let mut rng = thread_rng();

        // Truncating to any offset in the written range or larger
        // retains that offset - 1, or the max offset written.
        let truncate_to: TxOffset = rng.gen_range(1..=32);
        let retained_key = truncate_to.saturating_sub(1).min(10);
        let retained_val = retained_key * 128;
        let retained = (retained_key, retained_val);

        writer.ftruncate(truncate_to, rng.gen()).unwrap();
        assert_eq!(writer.head.key_lookup(truncate_to).unwrap(), retained);
        // Make sure this also holds after reopen.
        drop(writer);
        let index = TxOffsetIndex::open_index_file(&index_path).unwrap();
        assert_eq!(index.key_lookup(truncate_to).unwrap(), retained);
    }
}<|MERGE_RESOLUTION|>--- conflicted
+++ resolved
@@ -413,11 +413,7 @@
 
     #[cfg(test)]
     pub(crate) fn metadata(self) -> Result<Metadata, error::SegmentMetadata> {
-<<<<<<< HEAD
-        Metadata::with_header(self.min_tx_offset, self.header, io::BufReader::new(self.inner), None)
-=======
-        Metadata::with_header(self.min_tx_offset, self.header, self.inner)
->>>>>>> 80b3613f
+        Metadata::with_header(self.min_tx_offset, self.header, self.inner, None)
     }
 }
 
@@ -611,7 +607,7 @@
     ///
     /// Returns
     /// * `Ok((Metadata)` - If a valid commit is found containing the commit, It adds a default
-    /// header, which should be replaced with the actual header.
+    ///     header, which should be replaced with the actual header.
     /// * `Err` - If no valid commit is found or if the index is empty
     fn find_valid_indexed_commit<R: io::Read + io::Seek>(
         min_tx_offset: u64,
@@ -637,8 +633,8 @@
 
                 // `TxOffset` at `byte_offset` is not valid, so try with previous entry
                 Err(_) => {
-                    candidate_last_key = key - 1;
-                    if candidate_last_key < 1 {
+                    candidate_last_key = key.saturating_sub(1);
+                    if candidate_last_key == 0 {
                         break;
                     }
                 }
