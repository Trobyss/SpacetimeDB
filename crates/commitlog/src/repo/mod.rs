--- conflicted
+++ resolved
@@ -235,14 +235,9 @@
     repo: &R,
     opts: Options,
     offset: u64,
-<<<<<<< HEAD
-) -> io::Result<Result<Writer<R::Segment>, Metadata>> {
-    let mut storage = repo.open_segment(offset)?;
-    let offset_index = repo.get_offset_index(offset).ok();
-=======
 ) -> io::Result<Result<Writer<R::SegmentWriter>, Metadata>> {
     let mut storage = repo.open_segment_writer(offset)?;
->>>>>>> 80b3613f
+    let offset_index = repo.get_offset_index(offset).ok();
     let Metadata {
         header,
         tx_range,
