--- conflicted
+++ resolved
@@ -7,17 +7,11 @@
 
 fn main() {
     let ctx = connect_to_db();
-    println!("connect_to_db returned");
     register_callbacks(&ctx);
-    println!("register_callbacks returned");
     subscribe_to_tables(&ctx);
-    println!("subscribe_to_tables returned");
     ctx.run_threaded();
-    println!("run_threaded returned");
     user_input_loop(&ctx);
-    println!("user_input_loop returned");
     ctx.disconnect().unwrap();
-    println!("disconnect returned");
 }
 
 // # Register callbacks
@@ -185,16 +179,11 @@
 // # Subscribe to queries
 
 /// Register subscriptions for all rows of both tables.
-<<<<<<< HEAD
 fn subscribe_to_tables(ctx: &DbConnection) {
     ctx.subscription_builder().on_applied(on_sub_applied).subscribe(vec![
-        "SELECT * FROM User;".to_string(),
-        "SELECT * FROM Message;".to_string(),
+        "SELECT * FROM user;".to_string(),
+        "SELECT * FROM message;".to_string(),
     ]);
-=======
-fn subscribe_to_tables() {
-    subscribe(&["SELECT * FROM user;", "SELECT * FROM message;"]).unwrap();
->>>>>>> 3530498b
 }
 
 // # Handle user input
