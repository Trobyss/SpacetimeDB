--- conflicted
+++ resolved
@@ -23,28 +23,19 @@
     client_cache::{ClientCache, TableHandle},
     spacetime_module::{DbConnection, DbUpdate, EventContext, InModule, SpacetimeModule},
     subscription::{OnAppliedCallback, OnErrorCallback, SubscriptionManager},
-<<<<<<< HEAD
-    websocket::WsConnection,
+    websocket::{WsConnection, WsParams},
     Event, ReducerEvent, Status,
-=======
-    websocket::{WsConnection, WsParams},
-    ws_messages as ws, Event, ReducerEvent, Status,
->>>>>>> 703603ad
 };
 use anyhow::{bail, Context, Result};
 use bytes::Bytes;
 use futures::StreamExt;
 use futures_channel::mpsc;
 use http::Uri;
-<<<<<<< HEAD
 use spacetimedb_client_api_messages::websocket as ws;
-use spacetimedb_client_api_messages::websocket::{BsatnFormat, Compression};
-=======
 use spacetimedb_client_api_messages::websocket::{BsatnFormat, CallReducerFlags, Compression};
-use spacetimedb_data_structures::map::HashMap;
->>>>>>> 703603ad
 use spacetimedb_lib::{bsatn, de::Deserialize, ser::Serialize, Address, Identity};
 use std::{
+    collections::HashMap,
     sync::{Arc, Mutex as StdMutex, OnceLock},
     time::{Duration, SystemTime},
 };
