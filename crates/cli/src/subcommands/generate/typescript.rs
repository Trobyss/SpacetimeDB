use crate::generate::util::{is_reducer_invokable, iter_reducers, iter_tables, iter_types, iter_unique_cols};
use crate::indent_scope;

use super::util::{collect_case, print_auto_generated_file_comment, type_ref_name};

use std::collections::BTreeSet;
use std::fmt::{self, Write};
use std::ops::Deref;

use convert_case::{Case, Casing};
use spacetimedb_lib::sats::AlgebraicTypeRef;
use spacetimedb_schema::def::{ModuleDef, ReducerDef, ScopedTypeName, TableDef, TypeDef};
use spacetimedb_schema::identifier::Identifier;
use spacetimedb_schema::schema::{Schema, TableSchema};
use spacetimedb_schema::type_for_generate::{AlgebraicTypeDef, AlgebraicTypeUse, PrimitiveType};

use super::code_indenter::{CodeIndenter, Indenter};
use super::Lang;
use std::path::PathBuf;

type Imports = BTreeSet<AlgebraicTypeRef>;

const INDENT: &str = "  ";

pub struct TypeScript;

impl Lang for TypeScript {
    fn table_filename(
        &self,
        _module: &spacetimedb_schema::def::ModuleDef,
        table: &spacetimedb_schema::def::TableDef,
    ) -> String {
        table_module_name(&table.name) + ".ts"
    }

    fn type_filename(&self, type_name: &ScopedTypeName) -> String {
        type_module_name(type_name) + ".ts"
    }

    fn reducer_filename(&self, reducer_name: &Identifier) -> String {
        reducer_module_name(reducer_name) + ".ts"
    }

    fn format_files(&self, _generated_files: BTreeSet<PathBuf>) -> anyhow::Result<()> {
        // TODO: implement formatting.
        Ok(())
    }

    fn generate_type(&self, module: &ModuleDef, typ: &TypeDef) -> String {
        // TODO(cloutiertyler): I do think TypeScript does support namespaces:
        // https://www.typescriptlang.org/docs/handbook/namespaces.html
        let type_name = collect_case(Case::Pascal, typ.name.name_segments());

        let mut output = CodeIndenter::new(String::new(), INDENT);
        let out = &mut output;

        print_file_header(out);

        match &module.typespace_for_generate()[typ.ty] {
            AlgebraicTypeDef::Product(product) => {
                gen_and_print_imports(module, out, &product.elements, &[typ.ty]);
                define_namespace_and_object_type_for_product(module, out, &type_name, &product.elements);
            }
            AlgebraicTypeDef::Sum(sum) => {
                gen_and_print_imports(module, out, &sum.variants, &[typ.ty]);
                define_namespace_and_types_for_sum(module, out, &type_name, &sum.variants);
            }
            AlgebraicTypeDef::PlainEnum(plain_enum) => {
                let variants = plain_enum
                    .variants
                    .iter()
                    .cloned()
                    .map(|var| (var, AlgebraicTypeUse::Unit))
                    .collect::<Vec<_>>();
                define_namespace_and_types_for_sum(module, out, &type_name, &variants);
            }
        }
        out.newline();

        output.into_inner()
    }

    fn generate_table(&self, module: &ModuleDef, table: &TableDef) -> String {
        let schema = TableSchema::from_module_def(module, table, (), 0.into())
            .validated()
            .expect("Failed to generate table due to validation errors");

        let mut output = CodeIndenter::new(String::new(), INDENT);
        let out = &mut output;

        print_file_header(out);

        let type_ref = table.product_type_ref;
        let row_type = type_ref_name(module, type_ref);
        let row_type_module = type_ref_module_name(module, type_ref);

        writeln!(out, "import {{ {row_type} }} from \"./{row_type_module}\";");

        let product_def = module.typespace_for_generate()[type_ref].as_product().unwrap();

        // Import the types of all fields.
        // We only need to import fields which have indices or unique constraints,
        // but it's easier to just import all of 'em, since we have `// @ts-ignore` anyway.
        gen_and_print_imports(
            module,
            out,
            &product_def.elements,
            &[], // No need to skip any imports; we're not defining a type, so there's no chance of circular imports.
        );

        writeln!(out, "// @ts-ignore");
        writeln!(
            out,
            "import {{ EventContext, Reducer, RemoteReducers, RemoteTables }} from \".\";"
        );

        let table_name = table.name.deref();
        let table_name_pascalcase = table.name.deref().to_case(Case::Pascal);
        let table_handle = table_name_pascalcase.clone() + "TableHandle";
        let accessor_method = table_method_name(&table.name);

        writeln!(out);

        write!(
            out,
            "/**
 * Table handle for the table `{table_name}`.
 *
 * Obtain a handle from the [`{accessor_method}`] property on [`RemoteTables`],
 * like `ctx.db.{accessor_method}`.
 *
 * Users are encouraged not to explicitly reference this type,
 * but to directly chain method calls,
 * like `ctx.db.{accessor_method}.on_insert(...)`.
 */
export class {table_handle} {{
"
        );
        out.indent(1);
        writeln!(out, "tableCache: TableCache<{row_type}>;");
        writeln!(out);
        writeln!(out, "constructor(tableCache: TableCache<{row_type}>) {{");
        out.with_indent(|out| writeln!(out, "this.tableCache = tableCache;"));
        writeln!(out, "}}");
        writeln!(out);
        writeln!(out, "count(): number {{");
        out.with_indent(|out| {
            writeln!(out, "return this.tableCache.count();");
        });
        writeln!(out, "}}");
        writeln!(out);
        writeln!(out, "iter(): Iterable<{row_type}> {{");
        out.with_indent(|out| {
            writeln!(out, "return this.tableCache.iter();");
        });
        writeln!(out, "}}");

        for (unique_field_ident, unique_field_type_use) in iter_unique_cols(&schema, product_def) {
            let unique_field_name = unique_field_ident.deref().to_case(Case::Snake);
            let unique_field_name_pascalcase = unique_field_name.to_case(Case::Pascal);

            let unique_constraint = table_name_pascalcase.clone() + &unique_field_name_pascalcase + "Unique";
            let unique_field_type = type_name(module, unique_field_type_use);

            writeln!(
                out,
                "/**
 * Access to the `{unique_field_name}` unique index on the table `{table_name}`,
 * which allows point queries on the field of the same name
 * via the [`{unique_constraint}.find`] method.
 *
 * Users are encouraged not to explicitly reference this type,
 * but to directly chain method calls,
 * like `ctx.db.{accessor_method}.{unique_field_name}().find(...)`.
 *
 * Get a handle on the `{unique_field_name}` unique index on the table `{table_name}`.
 */"
            );
            writeln!(out, "{unique_field_name} = {{");
            out.with_indent(|out| {
                writeln!(
                    out,
                    "// Find the subscribed row whose `{unique_field_name}` column value is equal to `col_val`,"
                );
                writeln!(out, "// if such a row is present in the client cache.");
                writeln!(
                    out,
                    "find: (col_val: {unique_field_type}): {row_type} | undefined => {{"
                );
                out.with_indent(|out| {
                    writeln!(out, "for (let row of this.tableCache.iter()) {{");
                    out.with_indent(|out| {
                        writeln!(out, "if (deepEqual(row.{unique_field_name}, col_val)) {{");
                        out.with_indent(|out| {
                            writeln!(out, "return row;");
                        });
                        writeln!(out, "}}");
                    });
                    writeln!(out, "}}");
                });
                writeln!(out, "}},");
            });
            writeln!(out, "}};");
        }

        writeln!(out);

        // TODO: expose non-unique indices.

        writeln!(
            out,
            "onInsert = (cb: (ctx: EventContext, row: {row_type}) => void) => {{
{INDENT}return this.tableCache.onInsert(cb);
}}

removeOnInsert = (cb: (ctx: EventContext, row: {row_type}) => void) => {{
{INDENT}return this.tableCache.removeOnInsert(cb);
}}

onDelete = (cb: (ctx: EventContext, row: {row_type}) => void) => {{
{INDENT}return this.tableCache.onDelete(cb);
}}

removeOnDelete = (cb: (ctx: EventContext, row: {row_type}) => void) => {{
{INDENT}return this.tableCache.removeOnDelete(cb);
}}"
        );

        if schema.pk().is_some() {
            write!(
                out,
                "
// Updates are only defined for tables with primary keys.
onUpdate = (cb: (ctx: EventContext, oldRow: {row_type}, newRow: {row_type}) => void) => {{
{INDENT}return this.tableCache.onUpdate(cb);
}}

removeOnUpdate = (cb: (ctx: EventContext, onRow: {row_type}, newRow: {row_type}) => void) => {{
{INDENT}return this.tableCache.removeOnUpdate(cb);
}}"
            );
        }
        out.dedent(1);

        writeln!(out, "}}");
        output.into_inner()
    }

    fn generate_reducer(&self, module: &ModuleDef, reducer: &ReducerDef) -> String {
        let mut output = CodeIndenter::new(String::new(), INDENT);
        let out = &mut output;

        print_file_header(out);

        out.newline();

        gen_and_print_imports(
            module,
            out,
            &reducer.params_for_generate.elements,
            // No need to skip any imports; we're not emitting a type that other modules can import.
            &[],
        );

        let args_type = reducer_args_type_name(&reducer.name);

        define_namespace_and_object_type_for_product(module, out, &args_type, &reducer.params_for_generate.elements);

        output.into_inner()
    }

    fn generate_globals(&self, module: &ModuleDef) -> Vec<(String, String)> {
        let mut output = CodeIndenter::new(String::new(), INDENT);
        let out = &mut output;

        print_file_header(out);

        out.newline();

        writeln!(out, "// Import and reexport all reducer arg types");
        for reducer in iter_reducers(module) {
            let reducer_name = &reducer.name;
            let reducer_module_name = reducer_module_name(reducer_name) + ".ts";
            let args_type = reducer_args_type_name(&reducer.name);
            writeln!(out, "import {{ {args_type} }} from \"./{reducer_module_name}\";");
            writeln!(out, "export {{ {args_type} }};");
        }

        writeln!(out);
        writeln!(out, "// Import and reexport all table handle types");
        for table in iter_tables(module) {
            let table_name = &table.name;
            let table_module_name = table_module_name(table_name) + ".ts";
            let table_name_pascalcase = table.name.deref().to_case(Case::Pascal);
            let table_handle = table_name_pascalcase.clone() + "TableHandle";
            writeln!(out, "import {{ {table_handle} }} from \"./{table_module_name}\";");
            writeln!(out, "export {{ {table_handle} }};");
        }

        writeln!(out);
        writeln!(out, "// Import and reexport all types");
        for ty in iter_types(module) {
            let type_name = collect_case(Case::Pascal, ty.name.name_segments());
            let type_module_name = type_module_name(&ty.name) + ".ts";
            writeln!(out, "import {{ {type_name} }} from \"./{type_module_name}\";");
            writeln!(out, "export {{ {type_name} }};");
        }

        out.newline();

        // Define SpacetimeModule
        writeln!(out, "const REMOTE_MODULE = {{");
        out.indent(1);
        writeln!(out, "tables: {{");
        out.indent(1);
        for table in iter_tables(module) {
            let type_ref = table.product_type_ref;
            let row_type = type_ref_name(module, type_ref);
            let schema = TableSchema::from_module_def(module, table, (), 0.into())
                .validated()
                .expect("Failed to generate table due to validation errors");
            writeln!(out, "{}: {{", table.name);
            out.indent(1);
            writeln!(out, "tableName: \"{}\",", table.name);
            writeln!(out, "rowType: {row_type}.getTypeScriptAlgebraicType(),");
            if let Some(pk) = schema.pk() {
                writeln!(out, "primaryKey: \"{}\",", pk.col_name);
            }
            out.dedent(1);
            writeln!(out, "}},");
        }
        out.dedent(1);
        writeln!(out, "}},");
        writeln!(out, "reducers: {{");
        out.indent(1);
        for reducer in iter_reducers(module) {
            writeln!(out, "{}: {{", reducer.name);
            out.indent(1);
            writeln!(out, "reducerName: \"{}\",", reducer.name);
            writeln!(
                out,
                "argsType: {args_type}.getTypeScriptAlgebraicType(),",
                args_type = reducer_args_type_name(&reducer.name)
            );
            out.dedent(1);
            writeln!(out, "}},");
        }
        out.dedent(1);
        writeln!(out, "}},");
        writeln!(
            out,
            "// Constructors which are used by the DBConnectionImpl to
// extract type information from the generated RemoteModule.
eventContextConstructor: (imp: DBConnectionImpl, event: Event<Reducer>) => {{
  return {{
    ...(imp as DBConnection),
    event
  }}
}},
dbViewConstructor: (imp: DBConnectionImpl) => {{
  return new RemoteTables(imp);
}},
reducersConstructor: (imp: DBConnectionImpl, setReducerFlags: SetReducerFlags) => {{
  return new RemoteReducers(imp, setReducerFlags);
}},
setReducerFlagsConstructor: () => {{
  return new SetReducerFlags();
}}"
        );
        out.dedent(1);
        writeln!(out, "}}");

        // Define `type Reducer` enum.
        writeln!(out);
        print_reducer_enum_defn(module, out);

        out.newline();

        print_remote_reducers(module, out);

        out.newline();

        print_set_reducer_flags(module, out);

        out.newline();

        print_remote_tables(module, out);

        out.newline();

        print_db_connection(module, out);

        out.newline();

        writeln!(
            out,
            "export type EventContext = EventContextInterface<RemoteTables, RemoteReducers, SetReducerFlags, Reducer>;"
        );

        vec![("index.ts".to_string(), (output.into_inner()))]
    }

    fn clap_value() -> clap::builder::PossibleValue {
        clap::builder::PossibleValue::new("typescript").aliases(["ts", "TS"])
    }
}

fn print_remote_reducers(module: &ModuleDef, out: &mut Indenter) {
    writeln!(out, "export class RemoteReducers {{");
    out.indent(1);
    writeln!(
        out,
        "constructor(private connection: DBConnectionImpl, private setCallReducerFlags: SetReducerFlags) {{}}"
    );
    out.newline();

    for reducer in iter_reducers(module) {
        // The reducer argument names and types as `ident: ty, ident: ty, ident: ty`,
        // and the argument names as `ident, ident, ident`
        // for passing to function call and struct literal expressions.
        let mut arg_list = "".to_string();
        let mut arg_name_list = "".to_string();
        for (arg_ident, arg_ty) in &reducer.params_for_generate.elements[..] {
            let arg_name = arg_ident.deref().to_case(Case::Camel);
            arg_name_list += &arg_name;
            arg_list += &arg_name;
            arg_list += ": ";
            write_type(module, &mut arg_list, arg_ty, None).unwrap();
            arg_list += ", ";
            arg_name_list += ", ";
        }
        let arg_list = arg_list.trim_end_matches(", ");
        let arg_name_list = arg_name_list.trim_end_matches(", ");

        let reducer_name = &reducer.name;

        if is_reducer_invokable(reducer) {
            let reducer_function_name = reducer_function_name(reducer);
            let reducer_variant = reducer_variant_name(&reducer.name);
            if reducer.params_for_generate.elements.is_empty() {
                writeln!(out, "{reducer_function_name}() {{");
                out.with_indent(|out| {
                    writeln!(
                        out,
                        "this.connection.callReducer(\"{reducer_name}\", new Uint8Array(0), this.setCallReducerFlags.{reducer_function_name}Flags);"
                    );
                });
            } else {
                writeln!(out, "{reducer_function_name}({arg_list}) {{");
                out.with_indent(|out| {
                    writeln!(out, "const __args = {{ {arg_name_list} }};");
                    writeln!(out, "let __writer = new BinaryWriter(1024);");
                    writeln!(
                        out,
                        "{reducer_variant}.getTypeScriptAlgebraicType().serialize(__writer, __args);"
                    );
                    writeln!(out, "let __argsBuffer = __writer.getBuffer();");
                    writeln!(out, "this.connection.callReducer(\"{reducer_name}\", __argsBuffer, this.setCallReducerFlags.{reducer_function_name}Flags);");
                });
            }
            writeln!(out, "}}");
            out.newline();
        }

        let arg_list_padded = if arg_list.is_empty() {
            String::new()
        } else {
            format!(", {arg_list}")
        };
        let reducer_name_pascal = reducer_name.deref().to_case(Case::Pascal);
        writeln!(
            out,
            "on{reducer_name_pascal}(callback: (ctx: EventContext{arg_list_padded}) => void) {{"
        );
        out.indent(1);
        writeln!(out, "this.connection.onReducer(\"{reducer_name}\", callback);");
        out.dedent(1);
        writeln!(out, "}}");
        out.newline();
        writeln!(
            out,
            "removeOn{reducer_name_pascal}(callback: (ctx: EventContext{arg_list_padded}) => void) {{"
        );
        out.indent(1);
        writeln!(out, "this.connection.offReducer(\"{reducer_name}\", callback);");
        out.dedent(1);
        writeln!(out, "}}");
        out.newline();
    }

    out.dedent(1);
    writeln!(out, "}}");
}

fn print_set_reducer_flags(module: &ModuleDef, out: &mut Indenter) {
    writeln!(out, "export class SetReducerFlags {{");
    out.indent(1);

    for reducer in iter_reducers(module).filter(|r| is_reducer_invokable(r)) {
        let reducer_function_name = reducer_function_name(reducer);
        writeln!(out, "{reducer_function_name}Flags: CallReducerFlags = 'FullUpdate';");
        writeln!(out, "{reducer_function_name}(flags: CallReducerFlags) {{");
        out.with_indent(|out| {
            writeln!(out, "this.{reducer_function_name}Flags = flags;");
        });
        writeln!(out, "}}");
        out.newline();
    }

    out.dedent(1);
    writeln!(out, "}}");
}

fn print_remote_tables(module: &ModuleDef, out: &mut Indenter) {
    writeln!(out, "export class RemoteTables {{");
    out.indent(1);
    writeln!(out, "constructor(private connection: DBConnectionImpl) {{}}");

    for table in iter_tables(module) {
        writeln!(out);
        let table_name = table.name.deref();
        let table_name_pascalcase = table.name.deref().to_case(Case::Pascal);
        let table_name_camelcase = table.name.deref().to_case(Case::Camel);
        let table_handle = table_name_pascalcase.clone() + "TableHandle";
        let type_ref = table.product_type_ref;
        let row_type = type_ref_name(module, type_ref);
        writeln!(out, "get {table_name_camelcase}(): {table_handle} {{");
        out.with_indent(|out| {
            writeln!(
                out,
                "return new {table_handle}(this.connection.clientCache.getOrCreateTable<{row_type}>(REMOTE_MODULE.tables.{table_name}));"
            );
        });
        writeln!(out, "}}");
    }

    out.dedent(1);
    writeln!(out, "}}");
}

fn print_db_connection(_module: &ModuleDef, out: &mut Indenter) {
    writeln!(
        out,
        "export class DBConnection extends DBConnectionImpl<RemoteTables, RemoteReducers, SetReducerFlags>  {{"
    );
    out.indent(1);
    writeln!(out, "static builder = (): DBConnectionBuilder<DBConnection>  => {{");
    out.indent(1);
    writeln!(
        out,
        "return new DBConnectionBuilder<DBConnection>(REMOTE_MODULE, (imp: DBConnectionImpl) => imp as DBConnection);"
    );
    out.dedent(1);
    writeln!(out, "}}");
    out.dedent(1);
    writeln!(out, "}}");
}

fn print_reducer_enum_defn(module: &ModuleDef, out: &mut Indenter) {
    writeln!(out, "// A type representing all the possible variants of a reducer.");
    writeln!(out, "export type Reducer = never");
    for reducer in iter_reducers(module) {
        writeln!(
            out,
            "| {{ name: \"{}\", args: {} }}",
            reducer_variant_name(&reducer.name),
            reducer_args_type_name(&reducer.name)
        );
    }
    writeln!(out, ";");
}

fn print_spacetimedb_imports(out: &mut Indenter) {
    let mut types = [
        "AlgebraicType",
        "ProductType",
        "ProductTypeElement",
        "SumType",
        "SumTypeVariant",
        "AlgebraicValue",
        "Identity",
<<<<<<< HEAD
        "ConnectionId",
=======
        "Address",
        "Timestamp",
        "TimeDuration",
>>>>>>> 91327d58
        "DBConnectionBuilder",
        "TableCache",
        "BinaryWriter",
        "CallReducerFlags",
        "EventContextInterface",
        "BinaryReader",
        "DBConnectionImpl",
        "DBContext",
        "Event",
        "deepEqual",
    ];
    types.sort();
    writeln!(out, "import {{");
    out.indent(1);
    for ty in &types {
        writeln!(out, "// @ts-ignore");
        writeln!(out, "{ty},");
    }
    out.dedent(1);
    writeln!(out, "}} from \"@clockworklabs/spacetimedb-sdk\";");
}

fn print_file_header(output: &mut Indenter) {
    print_auto_generated_file_comment(output);
    print_spacetimedb_imports(output);
}

fn write_get_algebraic_type_for_product(
    module: &ModuleDef,
    out: &mut Indenter,
    elements: &[(Identifier, AlgebraicTypeUse)],
) {
    writeln!(
        out,
        "/**
* A function which returns this type represented as an AlgebraicType.
* This function is derived from the AlgebraicType used to generate this type.
*/"
    );
    writeln!(out, "export function getTypeScriptAlgebraicType(): AlgebraicType {{");
    {
        out.indent(1);
        write!(out, "return ");
        convert_product_type(module, out, elements, "__");
        writeln!(out, ";");
        out.dedent(1);
    }
    writeln!(out, "}}");
}

fn define_namespace_and_object_type_for_product(
    module: &ModuleDef,
    out: &mut Indenter,
    name: &str,
    elements: &[(Identifier, AlgebraicTypeUse)],
) {
    write!(out, "export type {name} = {{");
    if elements.is_empty() {
        writeln!(out, "}};");
    } else {
        writeln!(out);
        out.with_indent(|out| write_arglist_no_delimiters(module, out, elements, None, true).unwrap());
        writeln!(out, "}};");
    }

    out.newline();

    writeln!(
        out,
        "/**
 * A namespace for generated helper functions.
 */"
    );
    writeln!(out, "export namespace {name} {{");
    out.indent(1);
    write_get_algebraic_type_for_product(module, out, elements);
    writeln!(out);

    writeln!(
        out,
        "export function serialize(writer: BinaryWriter, value: {name}): void {{"
    );
    out.indent(1);
    writeln!(out, "{name}.getTypeScriptAlgebraicType().serialize(writer, value);");
    out.dedent(1);
    writeln!(out, "}}");
    writeln!(out);

    writeln!(out, "export function deserialize(reader: BinaryReader): {name} {{");
    out.indent(1);
    writeln!(out, "return {name}.getTypeScriptAlgebraicType().deserialize(reader);");
    out.dedent(1);
    writeln!(out, "}}");
    writeln!(out);

    out.dedent(1);
    writeln!(out, "}}");

    out.newline();
}

fn write_arglist_no_delimiters(
    module: &ModuleDef,
    out: &mut impl Write,
    elements: &[(Identifier, AlgebraicTypeUse)],
    prefix: Option<&str>,
    convert_case: bool,
) -> anyhow::Result<()> {
    for (ident, ty) in elements {
        if let Some(prefix) = prefix {
            write!(out, "{prefix} ")?;
        }

        let name = if convert_case {
            ident.deref().to_case(Case::Camel)
        } else {
            ident.deref().into()
        };

        write!(out, "{name}: ")?;
        write_type(module, out, ty, Some("__"))?;
        writeln!(out, ",")?;
    }

    Ok(())
}

fn write_sum_variant_type(module: &ModuleDef, out: &mut Indenter, ident: &Identifier, ty: &AlgebraicTypeUse) {
    let name = ident.deref().to_case(Case::Pascal);
    write!(out, "export type {name} = ");

    // If the contained type is the unit type, i.e. this variant has no members,
    // write only the tag.
    // ```
    // { tag: "Foo" }
    // ```
    write!(out, "{{ ");
    write!(out, "tag: \"{name}\"");

    // If the contained type is not the unit type, write the tag and the value.
    // ```
    // { tag: "Bar", value: Bar }
    // { tag: "Bar", value: number }
    // { tag: "Bar", value: string }
    // ```
    // Note you could alternatively do:
    // ```
    // { tag: "Bar" } & Bar
    // ```
    // for non-primitive types but that doesn't extend to primitives.
    // Another alternative would be to name the value field the same as the tag field, but lowercased
    // ```
    // { tag: "Bar", bar: Bar }
    // { tag: "Bar", bar: number }
    // { tag: "Bar", bar: string }
    // ```
    // but this is a departure from our previous convention and is not much different.
    if !matches!(ty, AlgebraicTypeUse::Unit) {
        write!(out, ", value: ");
        write_type(module, out, ty, Some("__")).unwrap();
    }

    writeln!(out, " }};");
}

fn write_variant_types(module: &ModuleDef, out: &mut Indenter, variants: &[(Identifier, AlgebraicTypeUse)]) {
    // Write all the variant types.
    for (ident, ty) in variants {
        write_sum_variant_type(module, out, ident, ty);
    }
}

fn write_variant_constructors(
    module: &ModuleDef,
    out: &mut Indenter,
    name: &str,
    variants: &[(Identifier, AlgebraicTypeUse)],
) {
    // Write all the variant constructors.
    // Write all of the variant constructors.
    for (ident, ty) in variants {
        if matches!(ty, AlgebraicTypeUse::Unit) {
            // If the variant has no members, we can export a simple object.
            // ```
            // export const Foo = { tag: "Foo" };
            // ```
            write!(out, "export const {ident} = ");
            writeln!(out, "{{ tag: \"{ident}\" }};");
            continue;
        }
        let variant_name = ident.deref().to_case(Case::Pascal);
        write!(out, "export const {variant_name} = (value: ");
        write_type(module, out, ty, Some("__")).unwrap();
        writeln!(out, "): {name} => ({{ tag: \"{variant_name}\", value }});");
    }
}

fn write_get_algebraic_type_for_sum(
    module: &ModuleDef,
    out: &mut Indenter,
    variants: &[(Identifier, AlgebraicTypeUse)],
) {
    writeln!(out, "export function getTypeScriptAlgebraicType(): AlgebraicType {{");
    {
        indent_scope!(out);
        write!(out, "return ");
        convert_sum_type(module, &mut out, variants, "__");
        writeln!(out, ";");
    }
    writeln!(out, "}}");
}

fn define_namespace_and_types_for_sum(
    module: &ModuleDef,
    out: &mut Indenter,
    name: &str,
    variants: &[(Identifier, AlgebraicTypeUse)],
) {
    writeln!(out, "// A namespace for generated variants and helper functions.");
    writeln!(out, "export namespace {name} {{");
    out.indent(1);

    // Write all of the variant types.
    writeln!(
        out,
        "// These are the generated variant types for each variant of the tagged union.
// One type is generated per variant and will be used in the `value` field of
// the tagged union."
    );
    write_variant_types(module, out, variants);
    writeln!(out);

    // Write all of the variant constructors.
    writeln!(
        out,
        "// Helper functions for constructing each variant of the tagged union.
// ```
// const foo = Foo.A(42);
// assert!(foo.tag === \"A\");
// assert!(foo.value === 42);
// ```"
    );
    write_variant_constructors(module, out, name, variants);
    writeln!(out);

    // Write the function that generates the algebraic type.
    write_get_algebraic_type_for_sum(module, out, variants);
    writeln!(out);

    writeln!(
        out,
        "export function serialize(writer: BinaryWriter, value: {name}): void {{
    {name}.getTypeScriptAlgebraicType().serialize(writer, value);
}}"
    );
    writeln!(out);

    writeln!(
        out,
        "export function deserialize(reader: BinaryReader): {name} {{
    return {name}.getTypeScriptAlgebraicType().deserialize(reader);
}}"
    );
    writeln!(out);

    out.dedent(1);

    writeln!(out, "}}");
    out.newline();

    writeln!(out, "// The tagged union or sum type for the algebraic type `{name}`.");
    write!(out, "export type {name} = ");

    let names = variants
        .iter()
        .map(|(ident, _)| format!("{name}.{}", ident.deref().to_case(Case::Pascal)))
        .collect::<Vec<String>>()
        .join(" | ");

    writeln!(out, "{names};");
    out.newline();

    writeln!(out, "export default {name};");
}

fn type_ref_module_name(module: &ModuleDef, type_ref: AlgebraicTypeRef) -> String {
    let (name, _) = module.type_def_from_ref(type_ref).unwrap();
    type_module_name(name)
}

fn type_module_name(type_name: &ScopedTypeName) -> String {
    collect_case(Case::Snake, type_name.name_segments()) + "_type"
}

fn table_module_name(table_name: &Identifier) -> String {
    table_name.deref().to_case(Case::Snake) + "_table"
}

fn table_method_name(table_name: &Identifier) -> String {
    table_name.deref().to_case(Case::Camel)
}

fn reducer_args_type_name(reducer_name: &Identifier) -> String {
    reducer_name.deref().to_case(Case::Pascal)
}

fn reducer_variant_name(reducer_name: &Identifier) -> String {
    reducer_name.deref().to_case(Case::Pascal)
}

fn reducer_module_name(reducer_name: &Identifier) -> String {
    reducer_name.deref().to_case(Case::Snake) + "_reducer"
}

fn reducer_function_name(reducer: &ReducerDef) -> String {
    reducer.name.deref().to_case(Case::Camel)
}

pub fn type_name(module: &ModuleDef, ty: &AlgebraicTypeUse) -> String {
    let mut s = String::new();
    write_type(module, &mut s, ty, None).unwrap();
    s
}

pub fn write_type<W: Write>(
    module: &ModuleDef,
    out: &mut W,
    ty: &AlgebraicTypeUse,
    ref_prefix: Option<&str>,
) -> fmt::Result {
    match ty {
        AlgebraicTypeUse::Unit => write!(out, "void")?,
        AlgebraicTypeUse::Never => write!(out, "never")?,
        AlgebraicTypeUse::Identity => write!(out, "Identity")?,
<<<<<<< HEAD
        AlgebraicTypeUse::ConnectionId => write!(out, "ConnectionId")?,
=======
        AlgebraicTypeUse::Address => write!(out, "Address")?,
        AlgebraicTypeUse::Timestamp => write!(out, "Timestamp")?,
        AlgebraicTypeUse::TimeDuration => write!(out, "TimeDuration")?,
>>>>>>> 91327d58
        AlgebraicTypeUse::ScheduleAt => write!(
            out,
            "{{ tag: \"Interval\", value: TimeDuration }} | {{ tag: \"Time\", value: Timestamp }}"
        )?,
        AlgebraicTypeUse::Option(inner_ty) => {
            write_type(module, out, inner_ty, ref_prefix)?;
            write!(out, " | undefined")?;
        }
        AlgebraicTypeUse::Primitive(prim) => match prim {
            PrimitiveType::Bool => write!(out, "boolean")?,
            PrimitiveType::I8 => write!(out, "number")?,
            PrimitiveType::U8 => write!(out, "number")?,
            PrimitiveType::I16 => write!(out, "number")?,
            PrimitiveType::U16 => write!(out, "number")?,
            PrimitiveType::I32 => write!(out, "number")?,
            PrimitiveType::U32 => write!(out, "number")?,
            PrimitiveType::I64 => write!(out, "bigint")?,
            PrimitiveType::U64 => write!(out, "bigint")?,
            PrimitiveType::I128 => write!(out, "bigint")?,
            PrimitiveType::U128 => write!(out, "bigint")?,
            PrimitiveType::I256 => write!(out, "bigint")?,
            PrimitiveType::U256 => write!(out, "bigint")?,
            PrimitiveType::F32 => write!(out, "number")?,
            PrimitiveType::F64 => write!(out, "number")?,
        },
        AlgebraicTypeUse::String => write!(out, "string")?,
        AlgebraicTypeUse::Array(elem_ty) => {
            if matches!(&**elem_ty, AlgebraicTypeUse::Primitive(PrimitiveType::U8)) {
                return write!(out, "Uint8Array");
            }
            write_type(module, out, elem_ty, ref_prefix)?;
            write!(out, "[]")?;
        }
        AlgebraicTypeUse::Ref(r) => {
            if let Some(prefix) = ref_prefix {
                write!(out, "{prefix}")?;
            }
            write!(out, "{}", type_ref_name(module, *r))?;
        }
    }
    Ok(())
}

fn convert_algebraic_type<'a>(
    module: &'a ModuleDef,
    out: &mut Indenter,
    ty: &'a AlgebraicTypeUse,
    ref_prefix: &'a str,
) {
    match ty {
        AlgebraicTypeUse::ScheduleAt => write!(out, "AlgebraicType.createScheduleAtType()"),
        AlgebraicTypeUse::Identity => write!(out, "AlgebraicType.createIdentityType()"),
<<<<<<< HEAD
        AlgebraicTypeUse::ConnectionId => write!(out, "AlgebraicType.createConnectionIdType()"),
=======
        AlgebraicTypeUse::Address => write!(out, "AlgebraicType.createAddressType()"),
        AlgebraicTypeUse::Timestamp => write!(out, "AlgebraicType.createTimestampType()"),
        AlgebraicTypeUse::TimeDuration => write!(out, "AlgebraicType.createTimeDurationType()"),
>>>>>>> 91327d58
        AlgebraicTypeUse::Option(inner_ty) => {
            write!(out, "AlgebraicType.createOptionType(");
            convert_algebraic_type(module, out, inner_ty, ref_prefix);
            write!(out, ")");
        }
        AlgebraicTypeUse::Array(ty) => {
            write!(out, "AlgebraicType.createArrayType(");
            convert_algebraic_type(module, out, ty, ref_prefix);
            write!(out, ")");
        }
        AlgebraicTypeUse::Ref(r) => write!(
            out,
            "{ref_prefix}{}.getTypeScriptAlgebraicType()",
            type_ref_name(module, *r)
        ),
        AlgebraicTypeUse::Primitive(prim) => {
            write!(out, "AlgebraicType.create{prim:?}Type()");
        }
        AlgebraicTypeUse::Unit => write!(out, "AlgebraicType.createProductType([])"),
        AlgebraicTypeUse::Never => unimplemented!(),
        AlgebraicTypeUse::String => write!(out, "AlgebraicType.createStringType()"),
    }
}

fn convert_sum_type<'a>(
    module: &'a ModuleDef,
    out: &mut Indenter,
    variants: &'a [(Identifier, AlgebraicTypeUse)],
    ref_prefix: &'a str,
) {
    writeln!(out, "AlgebraicType.createSumType([");
    out.indent(1);
    for (ident, ty) in variants {
        write!(out, "new SumTypeVariant(\"{ident}\", ",);
        convert_algebraic_type(module, out, ty, ref_prefix);
        writeln!(out, "),");
    }
    out.dedent(1);
    write!(out, "])")
}

fn convert_product_type<'a>(
    module: &'a ModuleDef,
    out: &mut Indenter,
    elements: &'a [(Identifier, AlgebraicTypeUse)],
    ref_prefix: &'a str,
) {
    writeln!(out, "AlgebraicType.createProductType([");
    out.indent(1);
    for (ident, ty) in elements {
        write!(
            out,
            "new ProductTypeElement(\"{}\", ",
            ident.deref().to_case(Case::Camel)
        );
        convert_algebraic_type(module, out, ty, ref_prefix);
        writeln!(out, "),");
    }
    out.dedent(1);
    write!(out, "])")
}

/// Print imports for each of the `imports`.
fn print_imports(module: &ModuleDef, out: &mut Indenter, imports: Imports) {
    for typeref in imports {
        let module_name = type_ref_module_name(module, typeref);
        let type_name = type_ref_name(module, typeref);
        writeln!(out, "// @ts-ignore");
        writeln!(
            out,
            "import {{ {type_name} as __{type_name} }} from \"./{module_name}\";"
        );
    }
}

/// Use `search_function` on `roots` to detect required imports, then print them with `print_imports`.
///
/// `this_file` is passed and excluded for the case of recursive types:
/// without it, the definition for a type like `struct Foo { foos: Vec<Foo> }`
/// would attempt to include `import { Foo } from "./foo"`.
fn gen_and_print_imports(
    module: &ModuleDef,
    out: &mut Indenter,
    roots: &[(Identifier, AlgebraicTypeUse)],
    dont_import: &[AlgebraicTypeRef],
) {
    let mut imports = BTreeSet::new();

    for (_, ty) in roots {
        ty.for_each_ref(|r| {
            imports.insert(r);
        });
    }
    for skip in dont_import {
        imports.remove(skip);
    }
    let len = imports.len();

    print_imports(module, out, imports);

    if len > 0 {
        out.newline();
    }
}

// const RESERVED_KEYWORDS: [&str; 36] = [
//     "break",
//     "case",
//     "catch",
//     "class",
//     "const",
//     "continue",
//     "debugger",
//     "default",
//     "delete",
//     "do",
//     "else",
//     "enum",
//     "export",
//     "extends",
//     "false",
//     "finally",
//     "for",
//     "function",
//     "if",
//     "import",
//     "in",
//     "instanceof",
//     "new",
//     "null",
//     "return",
//     "super",
//     "switch",
//     "this",
//     "throw",
//     "true",
//     "try",
//     "typeof",
//     "var",
//     "void",
//     "while",
//     "with",
// ];

// fn typescript_field_name(field_name: String) -> String {
//     if RESERVED_KEYWORDS
//         .into_iter()
//         .map(String::from)
//         .collect::<Vec<String>>()
//         .contains(&field_name)
//     {
//         return format!("_{field_name}");
//     }

//     field_name
// }<|MERGE_RESOLUTION|>--- conflicted
+++ resolved
@@ -579,13 +579,9 @@
         "SumTypeVariant",
         "AlgebraicValue",
         "Identity",
-<<<<<<< HEAD
         "ConnectionId",
-=======
-        "Address",
         "Timestamp",
         "TimeDuration",
->>>>>>> 91327d58
         "DBConnectionBuilder",
         "TableCache",
         "BinaryWriter",
@@ -920,13 +916,9 @@
         AlgebraicTypeUse::Unit => write!(out, "void")?,
         AlgebraicTypeUse::Never => write!(out, "never")?,
         AlgebraicTypeUse::Identity => write!(out, "Identity")?,
-<<<<<<< HEAD
         AlgebraicTypeUse::ConnectionId => write!(out, "ConnectionId")?,
-=======
-        AlgebraicTypeUse::Address => write!(out, "Address")?,
         AlgebraicTypeUse::Timestamp => write!(out, "Timestamp")?,
         AlgebraicTypeUse::TimeDuration => write!(out, "TimeDuration")?,
->>>>>>> 91327d58
         AlgebraicTypeUse::ScheduleAt => write!(
             out,
             "{{ tag: \"Interval\", value: TimeDuration }} | {{ tag: \"Time\", value: Timestamp }}"
@@ -979,13 +971,9 @@
     match ty {
         AlgebraicTypeUse::ScheduleAt => write!(out, "AlgebraicType.createScheduleAtType()"),
         AlgebraicTypeUse::Identity => write!(out, "AlgebraicType.createIdentityType()"),
-<<<<<<< HEAD
         AlgebraicTypeUse::ConnectionId => write!(out, "AlgebraicType.createConnectionIdType()"),
-=======
-        AlgebraicTypeUse::Address => write!(out, "AlgebraicType.createAddressType()"),
         AlgebraicTypeUse::Timestamp => write!(out, "AlgebraicType.createTimestampType()"),
         AlgebraicTypeUse::TimeDuration => write!(out, "AlgebraicType.createTimeDurationType()"),
->>>>>>> 91327d58
         AlgebraicTypeUse::Option(inner_ty) => {
             write!(out, "AlgebraicType.createOptionType(");
             convert_algebraic_type(module, out, inner_ty, ref_prefix);
