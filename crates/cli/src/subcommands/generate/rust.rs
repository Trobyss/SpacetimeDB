use super::code_indenter::CodeIndenter;
use super::Lang;
use convert_case::{Case, Casing};
use itertools::Itertools;
use spacetimedb_lib::sats::AlgebraicTypeRef;
use spacetimedb_primitives::ColList;
use spacetimedb_schema::def::{ModuleDef, ReducerDef, ScopedTypeName, TableDef, TypeDef};
use spacetimedb_schema::identifier::Identifier;
<<<<<<< HEAD
use spacetimedb_schema::schema::TableSchema;
use spacetimedb_schema::type_for_generate::{AlgebraicTypeDef, AlgebraicTypeUse, PrimitiveType};
=======
use spacetimedb_schema::schema::{Schema, TableSchema};
use spacetimedb_schema::type_for_generate::{
    AlgebraicTypeDef, AlgebraicTypeUse, PlainEnumTypeDef, PrimitiveType, ProductTypeDef, SumTypeDef,
};
>>>>>>> 672f9abf
use std::collections::BTreeSet;
use std::fmt::{self, Write};
use std::ops::Deref;

type Indenter = CodeIndenter<String>;

/// Pairs of (module_name, TypeName).
type Imports = BTreeSet<AlgebraicTypeRef>;

fn collect_case<'a>(case: Case, segs: impl Iterator<Item = &'a Identifier>) -> String {
    segs.map(|s| s.deref().to_case(case)).join(case.delim())
}

fn namespace_is_acceptable(requested_namespace: &str) -> bool {
    // The `spacetime generate` CLI sets a default namespace of `SpacetimeDB.Types`,
    // which is intended to be consumed only by C# codegen,
    // but is passed to all codegen languages including Rust.
    // We want to assert that the user did not explicitly request a different namespace,
    // since we have no way to emit one.
    // So, check that the namespace either is empty or is the default.
    requested_namespace.is_empty() || requested_namespace == "SpacetimeDB.Types"
}

pub struct Rust;

impl Lang for Rust {
    fn table_filename(
        &self,
        _module: &spacetimedb_schema::def::ModuleDef,
        table: &spacetimedb_schema::def::TableDef,
    ) -> String {
        table_module_name(&table.name) + ".rs"
    }

    fn type_filename(&self, type_name: &ScopedTypeName) -> String {
        type_module_name(type_name) + ".rs"
    }

    fn reducer_filename(&self, reducer_name: &Identifier) -> String {
        reducer_module_name(reducer_name) + ".rs"
    }

    fn generate_type(&self, module: &ModuleDef, namespace: &str, typ: &TypeDef) -> String {
        assert!(
            namespace_is_acceptable(namespace),
            "Rust codegen does not support namespaces, as Rust equates namespaces with `mod`s.

Requested namespace: {namespace}",
        );
        let type_name = collect_case(Case::Pascal, typ.name.name_segments());

        let mut output = CodeIndenter::new(String::new());
        let out = &mut output;

        print_file_header(out);
        out.newline();

        match &module.typespace_for_generate()[typ.ty] {
            AlgebraicTypeDef::Product(product) => {
                gen_and_print_imports(module, out, &product.elements, &[typ.ty]);
                out.newline();
                define_struct_for_product(module, out, &type_name, &product.elements);
            }
            AlgebraicTypeDef::Sum(sum) => {
                gen_and_print_imports(module, out, &sum.variants, &[typ.ty]);
                out.newline();
                define_enum_for_sum(module, out, &type_name, &sum.variants);
            }
            AlgebraicTypeDef::PlainEnum(plain_enum) => {
                let variants = plain_enum
                    .variants
                    .iter()
                    .cloned()
                    .map(|var| (var, AlgebraicTypeUse::Unit))
                    .collect::<Vec<_>>();
                define_enum_for_sum(module, out, &type_name, &variants);
            }
        }
        out.newline();

        writeln!(
            out,
            "
impl __sdk::spacetime_module::InModule for {type_name} {{
    type Module = super::RemoteModule;
}}
",
        );

        output.into_inner()
    }
    fn generate_table(&self, module: &ModuleDef, namespace: &str, table: &TableDef) -> String {
        assert!(
            namespace_is_acceptable(namespace),
            "Rust codegen does not support namespaces, as Rust equates namespaces with `mod`s.

Requested namespace: {namespace}",
        );

        let schema = TableSchema::from_module_def(table, 0.into())
            .validated()
            .expect("Failed to generate table due to validation errors");

        let type_ref = table.product_type_ref;

        let mut output = CodeIndenter::new(String::new());
        let out = &mut output;

        print_file_header(out);

        let row_type = type_ref_name(module, type_ref);
        let row_type_module = type_ref_module_name(module, type_ref);

        writeln!(out, "use super::{row_type_module}::{row_type};");

        let product_def = module.typespace_for_generate()[type_ref].as_product().unwrap();

        // Import the types of all fields.
        // We only need to import fields which have indices or unique constraints,
        // but it's easier to just import all of 'em, since we have `#![allow(unused)]` anyway.
        gen_and_print_imports(
            module,
            out,
            &product_def.elements,
            &[], // No need to skip any imports; we're not defining a type, so there's no chance of circular imports.
        );

        let table_name = table.name.deref();
        let table_name_pascalcase = table.name.deref().to_case(Case::Pascal);
        let table_handle = table_name_pascalcase.clone() + "TableHandle";
        let insert_callback_id = table_name_pascalcase.clone() + "InsertCallbackId";
        let delete_callback_id = table_name_pascalcase.clone() + "DeleteCallbackId";
        let accessor_trait = table_name_pascalcase.clone() + "TableAccess";
        let accessor_method = table_method_name(&table.name);

        write!(
            out,
            "
/// Table handle for the table `{table_name}`.
///
/// Obtain a handle from the [`{accessor_trait}::{accessor_method}`] method on [`super::RemoteTables`],
/// like `ctx.db.{accessor_method}()`.
///
/// Users are encouraged not to explicitly reference this type,
/// but to directly chain method calls,
/// like `ctx.db.{accessor_method}().on_insert(...)`.
pub struct {table_handle}<'ctx> {{
    imp: __sdk::db_connection::TableHandle<{row_type}>,
    ctx: std::marker::PhantomData<&'ctx super::RemoteTables>,
}}

#[allow(non_camel_case_types)]
/// Extension trait for access to the table `{table_name}`.
///
/// Implemented for [`super::RemoteTables`].
pub trait {accessor_trait} {{
    #[allow(non_snake_case)]
    /// Obtain a [`{table_handle}`], which mediates access to the table `{table_name}`.
    fn {accessor_method}(&self) -> {table_handle}<'_>;
}}

impl {accessor_trait} for super::RemoteTables {{
    fn {accessor_method}(&self) -> {table_handle}<'_> {{
        {table_handle} {{
            imp: self.imp.get_table::<{row_type}>({table_name:?}),
            ctx: std::marker::PhantomData,
        }}
    }}
}}

pub struct {insert_callback_id}(__sdk::callbacks::CallbackId);
pub struct {delete_callback_id}(__sdk::callbacks::CallbackId);

impl<'ctx> __sdk::table::Table for {table_handle}<'ctx> {{
    type Row = {row_type};
    type EventContext = super::EventContext;

    fn count(&self) -> u64 {{ self.imp.count() }}
    fn iter(&self) -> impl Iterator<Item = {row_type}> + '_ {{ self.imp.iter() }}

    type InsertCallbackId = {insert_callback_id};

    fn on_insert(
        &self,
        callback: impl FnMut(&Self::EventContext, &Self::Row) + Send + 'static,
    ) -> {insert_callback_id} {{
        {insert_callback_id}(self.imp.on_insert(Box::new(callback)))
    }}

    fn remove_on_insert(&self, callback: {insert_callback_id}) {{
        self.imp.remove_on_insert(callback.0)
    }}

    type DeleteCallbackId = {delete_callback_id};

    fn on_delete(
        &self,
        callback: impl FnMut(&Self::EventContext, &Self::Row) + Send + 'static,
    ) -> {delete_callback_id} {{
        {delete_callback_id}(self.imp.on_delete(Box::new(callback)))
    }}

    fn remove_on_delete(&self, callback: {delete_callback_id}) {{
        self.imp.remove_on_delete(callback.0)
    }}
}}
"
        );

        if let Some(pk_field) = schema.pk() {
            let update_callback_id = table_name_pascalcase.clone() + "UpdateCallbackId";

            let (pk_field_ident, pk_field_type_use) = &product_def.elements[pk_field.col_pos.idx()];
            let pk_field_name = pk_field_ident.deref().to_case(Case::Snake);
            let pk_field_type = type_name(module, pk_field_type_use);

            write!(
                out,
                "
pub struct {update_callback_id}(__sdk::callbacks::CallbackId);

impl<'ctx> __sdk::table::TableWithPrimaryKey for {table_handle}<'ctx> {{
    type UpdateCallbackId = {update_callback_id};

    fn on_update(
        &self,
        callback: impl FnMut(&Self::EventContext, &Self::Row, &Self::Row) + Send + 'static,
    ) -> {update_callback_id} {{
        {update_callback_id}(self.imp.on_update(Box::new(callback)))
    }}

    fn remove_on_update(&self, callback: {update_callback_id}) {{
        self.imp.remove_on_update(callback.0)
    }}
}}

#[doc(hidden)]
pub(super) fn parse_table_update(
    deletes: Vec<__ws::EncodedValue>,
    inserts: Vec<__ws::EncodedValue>,
) -> __anyhow::Result<__sdk::spacetime_module::TableUpdate<{row_type}>> {{
    __sdk::spacetime_module::TableUpdate::parse_table_update_with_primary_key::<{pk_field_type}>(
        deletes,
        inserts,
        |row: &{row_type}| &row.{pk_field_name},
    ).context(\"Failed to parse table update for table \\\"{table_name}\\\"\")
}}
"
            );
        } else {
            write!(
                out,
                "
#[doc(hidden)]
pub(super) fn parse_table_update(
    deletes: Vec<__ws::EncodedValue>,
    inserts: Vec<__ws::EncodedValue>,
) -> __anyhow::Result<__sdk::spacetime_module::TableUpdate<{row_type}>> {{
    __sdk::spacetime_module::TableUpdate::parse_table_update_no_primary_key(deletes, inserts)
        .context(\"Failed to parse table update for table \\\"{table_name}\\\"\")
}}
"
            );
        }

        let constraints = schema.column_constraints();

        for field in schema.columns() {
            if constraints[&ColList::from(field.col_pos)].has_unique() {
                let (unique_field_ident, unique_field_type_use) = &product_def.elements[field.col_pos.idx()];
                let unique_field_name = unique_field_ident.deref().to_case(Case::Snake);
                let unique_field_name_pascalcase = unique_field_name.to_case(Case::Pascal);

                let unique_constraint = table_name_pascalcase.clone() + &unique_field_name_pascalcase + "Unique";
                let unique_field_type = type_name(module, unique_field_type_use);

                write!(
                    out,
                    "
        /// Access to the `{unique_field_name}` unique index on the table `{table_name}`,
        /// which allows point queries on the field of the same name
        /// via the [`{unique_constraint}::find`] method.
        ///
        /// Users are encouraged not to explicitly reference this type,
        /// but to directly chain method calls,
        /// like `ctx.db.{accessor_method}().{unique_field_name}().find(...)`.
        pub struct {unique_constraint}<'ctx> {{
            imp: __sdk::client_cache::UniqueConstraint<{row_type}, {unique_field_type}>,
            phantom: std::marker::PhantomData<&'ctx super::RemoteTables>,
        }}

        impl<'ctx> {table_handle}<'ctx> {{
            /// Get a handle on the `{unique_field_name}` unique index on the table `{table_name}`.
            pub fn {unique_field_name}(&self) -> {unique_constraint}<'ctx> {{
                {unique_constraint} {{
                    imp: self.imp.get_unique_constraint::<{unique_field_type}>({unique_field_name:?}, |row| &row.{unique_field_name}),
                    phantom: std::marker::PhantomData,
                }}
            }}
        }}

        impl<'ctx> {unique_constraint}<'ctx> {{
            /// Find the subscribed row whose `{unique_field_name}` column value is equal to `col_val`,
            /// if such a row is present in the client cache.
            pub fn find(&self, col_val: &{unique_field_type}) -> Option<{row_type}> {{
                self.imp.find(col_val)
            }}
        }}
        "
                );
            }
        }

        // TODO: expose non-unique indices.

        output.into_inner()
    }
    fn generate_reducer(&self, module: &ModuleDef, namespace: &str, reducer: &ReducerDef) -> String {
        assert!(
            namespace_is_acceptable(namespace),
            "Rust codegen does not support namespaces, as Rust equates namespaces with `mod`s.

Requested namespace: {namespace}",
        );

        let mut output = CodeIndenter::new(String::new());
        let out = &mut output;

        print_file_header(out);

        out.newline();

        gen_and_print_imports(
            module,
            out,
            &reducer.params_for_generate.elements,
            // No need to skip any imports; we're not emitting a type that other modules can import.
            &[],
        );

        out.newline();

        let reducer_name = reducer.name.deref();
        let func_name = reducer_function_name(reducer);
        let args_type = reducer_args_type_name(&reducer.name);

        define_struct_for_product(module, out, &args_type, &reducer.params_for_generate.elements);

        out.newline();

        let callback_id = args_type.clone() + "CallbackId";

        // The reducer arguments as `ident: ty, ident: ty, ident: ty,`,
        // like an argument list.
        let mut arglist = String::new();
        write_arglist_no_delimiters(module, &mut arglist, &reducer.params_for_generate.elements, None).unwrap();

        // The reducer argument types as `&ty, &ty, &ty`,
        // for use as the params in a `FnMut` closure type.
        let mut arg_types_ref_list = String::new();
        // The reducer argument names as `ident, ident, ident`,
        // for passing to function call and struct literal expressions.
        let mut arg_names_list = String::new();
        // The reducer argument names as `&args.ident, &args.ident, &args.ident`,
        // for extracting from a structure named `args` by reference
        // and passing to a function call.
        let mut unboxed_arg_refs = String::new();
        for (arg_ident, arg_ty) in &reducer.params_for_generate.elements[..] {
            arg_types_ref_list += "&";
            write_type(module, &mut arg_types_ref_list, arg_ty).unwrap();
            arg_types_ref_list += ", ";

            let arg_name = arg_ident.deref().to_case(Case::Snake);
            arg_names_list += &arg_name;
            arg_names_list += ", ";

            unboxed_arg_refs += "&args.";
            unboxed_arg_refs += &arg_name;
            unboxed_arg_refs += ", ";
        }

        // TODO: check for lifecycle reducers and do not generate the invoke method.

        writeln!(
            out,
            "
impl __sdk::spacetime_module::InModule for {args_type} {{
    type Module = super::RemoteModule;
}}

pub struct {callback_id}(__sdk::callbacks::CallbackId);

#[allow(non_camel_case_types)]
/// Extension trait for access to the reducer `{reducer_name}`.
///
/// Implemented for [`super::RemoteReducers`].
pub trait {func_name} {{
    /// Request that the remote module invoke the reducer `{reducer_name}` to run as soon as possible.
    ///
    /// This method returns immediately, and errors only if we are unable to send the request.
    /// The reducer will run asynchronously in the future,
    ///  and its status can be observed by listening for [`Self::on_{func_name}`] callbacks.
    fn {func_name}(&self, {arglist}) -> __anyhow::Result<()>;
    /// Register a callback to run whenever we are notified of an invocation of the reducer `{reducer_name}`.
    ///
    /// The [`super::EventContext`] passed to the `callback`
    /// will always have [`__sdk::Event::Reducer`] as its `event`,
    /// but it may or may not have terminated successfully and been committed.
    /// Callbacks should inspect the [`__sdk::ReducerEvent`] contained in the [`super::EventContext`]
    /// to determine the reducer's status.
    ///
    /// The returned [`{callback_id}`] can be passed to [`Self::remove_on_{func_name}`]
    /// to cancel the callback.
    fn on_{func_name}(&self, callback: impl FnMut(&super::EventContext, {arg_types_ref_list}) + Send + 'static) -> {callback_id};
    /// Cancel a callback previously registered by [`Self::on_{func_name}`],
    /// causing it not to run in the future.
    fn remove_on_{func_name}(&self, callback: {callback_id});
}}

impl {func_name} for super::RemoteReducers {{
    fn {func_name}(&self, {arglist}) -> __anyhow::Result<()> {{
        self.imp.call_reducer({reducer_name:?}, {args_type} {{ {arg_names_list} }})
    }}
    fn on_{func_name}(
        &self,
        mut callback: impl FnMut(&super::EventContext, {arg_types_ref_list}) + Send + 'static,
    ) -> {callback_id} {{
        {callback_id}(self.imp.on_reducer::<{args_type}>(
            {reducer_name:?},
            Box::new(move |ctx: &super::EventContext, args: &{args_type}| callback(ctx, {unboxed_arg_refs})),
        ))
    }}
    fn remove_on_{func_name}(&self, callback: {callback_id}) {{
        self.imp.remove_on_reducer::<{args_type}>({reducer_name:?}, callback.0)
    }}
}}
"
        );

        output.into_inner()
    }

    fn generate_globals(&self, module: &ModuleDef, namespace: &str) -> Vec<(String, String)> {
        assert!(
            namespace_is_acceptable(namespace),
            "Rust codegen does not support namespaces, as Rust equates namespaces with `mod`s.

Requested namespace: {namespace}",
        );

        let mut output = CodeIndenter::new(String::new());
        let out = &mut output;

        print_file_header(out);

        out.newline();

        // Declare `pub mod` for each of the files generated.
        print_module_decls(module, out);

        out.newline();

        // Re-export all the modules for the generated files.
        print_module_reexports(module, out);

        out.newline();

        // Define `enum Reducer`.
        print_reducer_enum_defn(module, out);

        out.newline();

        // Define `DbUpdate`.
        print_db_update_defn(module, out);

        out.newline();

        // Define `RemoteModule`, `DbConnection`, `EventContext`, `RemoteTables`, `RemoteReducers` and `SubscriptionHandle`.
        // Note that these do not change based on the module.
        print_const_db_context_types(out);

        vec![("mod.rs".to_string(), (output.into_inner()))]
    }
}

pub fn write_type<W: Write>(module: &ModuleDef, out: &mut W, ty: &AlgebraicTypeUse) -> fmt::Result {
    match ty {
        AlgebraicTypeUse::Unit => write!(out, "()")?,
        AlgebraicTypeUse::Never => write!(out, "std::convert::Infallible")?,
        AlgebraicTypeUse::Identity => write!(out, "__sdk::Identity")?,
        AlgebraicTypeUse::Address => write!(out, "__sdk::Address")?,
        AlgebraicTypeUse::ScheduleAt => write!(out, "__sdk::ScheduleAt")?,
        AlgebraicTypeUse::Option(inner_ty) => {
            write!(out, "Option::<")?;
            write_type(module, out, inner_ty)?;
            write!(out, ">")?;
        }
        AlgebraicTypeUse::Primitive(prim) => match prim {
            PrimitiveType::Bool => write!(out, "bool")?,
            PrimitiveType::I8 => write!(out, "i8")?,
            PrimitiveType::U8 => write!(out, "u8")?,
            PrimitiveType::I16 => write!(out, "i16")?,
            PrimitiveType::U16 => write!(out, "u16")?,
            PrimitiveType::I32 => write!(out, "i32")?,
            PrimitiveType::U32 => write!(out, "u32")?,
            PrimitiveType::I64 => write!(out, "i64")?,
            PrimitiveType::U64 => write!(out, "u64")?,
            PrimitiveType::I128 => write!(out, "i128")?,
            PrimitiveType::U128 => write!(out, "u128")?,
            PrimitiveType::I256 => write!(out, "__sats::i256")?,
            PrimitiveType::U256 => write!(out, "__sats::u256")?,
            PrimitiveType::F32 => write!(out, "f32")?,
            PrimitiveType::F64 => write!(out, "f64")?,
        },
        AlgebraicTypeUse::String => write!(out, "String")?,
        AlgebraicTypeUse::Array(elem_ty) => {
            write!(out, "Vec::<")?;
            write_type(module, out, elem_ty)?;
            write!(out, ">")?;
        }
        AlgebraicTypeUse::Map { .. } => unimplemented!("AlgebraicType::Map is unsupported and will be removed"),
        AlgebraicTypeUse::Ref(r) => {
            write!(out, "{}", type_ref_name(module, *r))?;
        }
    }
    Ok(())
}

// This is (effectively) duplicated in [typescript.rs] as `typescript_typename` and in
// [csharp.rs] as `csharp_typename`, and should probably be lifted to a shared utils
// module.
fn type_ref_name(module: &ModuleDef, typeref: AlgebraicTypeRef) -> String {
    let (name, _def) = module.type_def_from_ref(typeref).unwrap();
    collect_case(Case::Pascal, name.name_segments())
}

pub fn type_name(module: &ModuleDef, ty: &AlgebraicTypeUse) -> String {
    let mut s = String::new();
    write_type(module, &mut s, ty).unwrap();
    s
}

fn print_lines(output: &mut Indenter, lines: &[&str]) {
    for line in lines {
        writeln!(output, "{line}");
    }
}

// This is (effectively) duplicated in both [typescript.rs] and [csharp.rs], and should
// probably be lifted to a shared module.
const AUTO_GENERATED_FILE_COMMENT: &[&str] = &[
    "// THIS FILE IS AUTOMATICALLY GENERATED BY SPACETIMEDB. EDITS TO THIS FILE",
    "// WILL NOT BE SAVED. MODIFY TABLES IN RUST INSTEAD.",
    "",
];

fn print_auto_generated_file_comment(output: &mut Indenter) {
    print_lines(output, AUTO_GENERATED_FILE_COMMENT);
}

const ALLOW_UNUSED: &str = "#![allow(unused)]";

const SPACETIMEDB_IMPORTS: &[&str] = &[
    "use spacetimedb_sdk::{",
    "\tself as __sdk,",
    "\tanyhow::{self as __anyhow, Context as _},",
    "\tlib as __lib,",
    "\tsats as __sats,",
    "\tws_messages as __ws,",
    "};",
];

fn print_spacetimedb_imports(output: &mut Indenter) {
    print_lines(output, SPACETIMEDB_IMPORTS);
}

fn print_file_header(output: &mut Indenter) {
    print_auto_generated_file_comment(output);
    write!(output, "{ALLOW_UNUSED}");
    print_spacetimedb_imports(output);
}

// TODO: figure out if/when sum types should derive:
// - Clone
// - Debug
// - Copy
// - PartialEq, Eq
// - Hash
//    - Complicated because `HashMap` is not `Hash`.
// - others?

const ENUM_DERIVES: &[&str] = &[
    "#[derive(__lib::ser::Serialize, __lib::de::Deserialize, Clone, PartialEq, Debug)]",
    "#[sats(crate = __lib)]",
];

fn print_enum_derives(output: &mut Indenter) {
    print_lines(output, ENUM_DERIVES);
}

/// Generate a file which defines an `enum` corresponding to the `sum_type`.
pub fn define_enum_for_sum(
    module: &ModuleDef,
    out: &mut Indenter,
    name: &str,
    variants: &[(Identifier, AlgebraicTypeUse)],
) {
    print_enum_derives(out);
    write!(out, "pub enum {name} ");

    out.delimited_block(
        "{",
        |out| {
            for (ident, ty) in variants {
                write_enum_variant(module, out, ident, ty);
                out.newline();
            }
        },
        "}\n",
    );

    out.newline()
}

fn write_enum_variant(module: &ModuleDef, out: &mut Indenter, ident: &Identifier, ty: &AlgebraicTypeUse) {
    let name = ident.deref().to_case(Case::Pascal);
    write!(out, "{name}");

    // If the contained type is the unit type, i.e. this variant has no members,
    // write it without parens or braces, like
    // ```
    // Foo,
    // ```
    if !matches!(ty, AlgebraicTypeUse::Unit) {
        // If the contained type is not a product, i.e. this variant has a single
        // member, write it tuple-style, with parens.
        write!(out, "(");
        write_type(module, out, ty).unwrap();
        write!(out, ")");
    }
    writeln!(out, ",");
}

fn write_struct_type_fields_in_braces(
    module: &ModuleDef,
    out: &mut Indenter,
    elements: &[(Identifier, AlgebraicTypeUse)],

    // Whether to print a `pub` qualifier on the fields. Necessary for `struct` defns,
    // disallowed for `enum` defns.
    pub_qualifier: bool,
) {
    out.delimited_block(
        "{",
        |out| write_arglist_no_delimiters(module, out, elements, pub_qualifier.then_some("pub")).unwrap(),
        "}",
    );
}

fn write_arglist_no_delimiters(
    module: &ModuleDef,
    out: &mut impl Write,
    elements: &[(Identifier, AlgebraicTypeUse)],

    // Written before each line. Useful for `pub`.
    prefix: Option<&str>,
) -> anyhow::Result<()> {
    for (ident, ty) in elements {
        if let Some(prefix) = prefix {
            write!(out, "{prefix} ")?;
        }

        let name = ident.deref().to_case(Case::Snake);

<<<<<<< HEAD
        write!(out, "{name}: ")?;
        write_type(module, out, ty)?;
        writeln!(out, ",")?;
    }
=======
    let table = TableSchema::from_module_def(module, table, (), 0.into())
        .validated()
        .expect("Failed to generate table due to validation errors");
    print_impl_tabletype(module, out, &type_name, product_def, &table);
>>>>>>> 672f9abf

    Ok(())
}

// TODO: figure out if/when product types should derive:
// - Clone
// - Debug
// - Copy
// - PartialEq, Eq
// - Hash
//    - Complicated because `HashMap` is not `Hash`.
// - others?

const STRUCT_DERIVES: &[&str] = &[
    "#[derive(__lib::ser::Serialize, __lib::de::Deserialize, Clone, PartialEq, Debug)]",
    "#[sats(crate = __lib)]",
];

fn print_struct_derives(output: &mut Indenter) {
    print_lines(output, STRUCT_DERIVES);
}

fn define_struct_for_product(
    module: &ModuleDef,
    out: &mut Indenter,
    name: &str,
    elements: &[(Identifier, AlgebraicTypeUse)],
) {
    print_struct_derives(out);

    write!(out, "pub struct {name} ");

    // TODO: if elements is empty, define a unit struct with no brace-delimited list of fields.
    write_struct_type_fields_in_braces(
        module, out, elements, true, // `pub`-qualify fields.
    );

    out.newline();
}

fn type_ref_module_name(module: &ModuleDef, type_ref: AlgebraicTypeRef) -> String {
    let (name, _) = module.type_def_from_ref(type_ref).unwrap();
    type_module_name(name)
}

fn type_module_name(type_name: &ScopedTypeName) -> String {
    collect_case(Case::Snake, type_name.name_segments()) + "_type"
}

fn table_module_name(table_name: &Identifier) -> String {
    table_name.deref().to_case(Case::Snake) + "_table"
}

<<<<<<< HEAD
fn table_method_name(table_name: &Identifier) -> String {
    table_name.deref().to_case(Case::Snake)
=======
fn print_table_filter_methods(
    module: &ModuleDef,
    out: &mut Indenter,
    table_type_name: &str,
    product_def: &ProductTypeDef,
    table: &TableSchema,
) {
    write!(out, "impl {table_type_name} ");
    let constraints = table.backcompat_column_constraints();
    out.delimited_block(
        "{",
        |out| {
            for field in table.columns() {
                let field_name = field.col_name.deref().to_case(Case::Snake);
                let col_ty = &product_def.elements[field.col_pos.idx()].1;
                match col_ty {
                    AlgebraicTypeUse::Ref(_)
                    | AlgebraicTypeUse::Array(_)
                    | AlgebraicTypeUse::Map { .. }
                    | AlgebraicTypeUse::Option(_) => continue,
                    _ => {}
                }
                writeln!(out, "{ALLOW_UNUSED}");
                write!(out, "pub fn filter_by_{field_name}({field_name}: ");
                // TODO: the filter methods should take the target value by
                //       reference. String fields should take &str, and array/vector
                //       fields should take &[T]. Determine if integer types should be by
                //       value. Is there a trait for this?
                //       Look at `Borrow` or Deref or AsRef?
                write_type(module, out, col_ty);
                write!(out, ") -> ");
                let ct = constraints[&ColList::new(field.col_pos)];

                write!(out, "TableIter<Self>");
                out.delimited_block(
                    " {",
                    |out| {
                        writeln!(
                            out,
                            // TODO: for primary keys, we should be able to do better than
                            //       `find` or `filter`. We should be able to look up
                            //       directly in the `TableCache`.
                            "Self::filter(|row| row.{field_name} == {field_name})",
                        )
                    },
                    "}\n",
                );
                if ct.has_unique() {
                    writeln!(out, "{ALLOW_UNUSED}");
                    write!(out, "pub fn find_by_{field_name}({field_name}: ");
                    write_type(module, out, col_ty);
                    write!(out, ") -> Option<Self> ");
                    out.delimited_block(
                        "{",
                        |out| writeln!(out, "Self::find(|row| row.{field_name} == {field_name})"),
                        "}\n",
                    );
                }
            }
        },
        "}\n",
    )
>>>>>>> 672f9abf
}

fn reducer_args_type_name(reducer_name: &Identifier) -> String {
    reducer_name.deref().to_case(Case::Pascal)
}

fn reducer_variant_name(reducer_name: &Identifier) -> String {
    reducer_name.deref().to_case(Case::Pascal)
}

fn reducer_module_name(reducer_name: &Identifier) -> String {
    reducer_name.deref().to_case(Case::Snake) + "_reducer"
}

fn reducer_function_name(reducer: &ReducerDef) -> String {
    reducer.name.deref().to_case(Case::Snake)
}

/// Iterate over all of the Rust `mod`s for types, reducers and tables in the `module`.
fn iter_module_names(module: &ModuleDef) -> impl Iterator<Item = String> + '_ {
    itertools::chain!(
        module.types().map(|ty| type_module_name(&ty.name)).sorted(),
        module.reducers().map(|r| reducer_module_name(&r.name)).sorted(),
        module.tables().map(|tbl| table_module_name(&tbl.name)).sorted(),
    )
}

/// Print `pub mod` declarations for all the files that will be generated for `items`.
fn print_module_decls(module: &ModuleDef, out: &mut Indenter) {
    for module_name in iter_module_names(module) {
        writeln!(out, "pub mod {module_name};");
    }
}

/// Print `pub use *` declarations for all the files that will be generated for `items`.
fn print_module_reexports(module: &ModuleDef, out: &mut Indenter) {
    for module_name in iter_module_names(module) {
        writeln!(out, "pub use {module_name}::*;");
    }
}

/// Iterate over all the [`ReducerDef`]s defined by the module, in alphabetical order by name.
///
/// Sorting is necessary to have deterministic reproducable codegen.
fn iter_reducers(module: &ModuleDef) -> impl Iterator<Item = &ReducerDef> {
    module.reducers().sorted_by_key(|reducer| &reducer.name)
}

/// Iterate over all the [`TableDef`]s defined by the module, in alphabetical order by name.
///
/// Sorting is necessary to have deterministic reproducable codegen.
fn iter_tables(module: &ModuleDef) -> impl Iterator<Item = &TableDef> {
    module.tables().sorted_by_key(|table| &table.name)
}

fn print_reducer_enum_defn(module: &ModuleDef, out: &mut Indenter) {
    print_enum_derives(out);
    writeln!(
        out,
        "
/// One of the reducers defined by this module.
///
/// Contained within a [`__sdk::ReducerEvent`] in [`EventContext`]s for reducer events
/// to indicate which reducer caused the event.
",
    );
    out.delimited_block(
        "pub enum Reducer {",
        |out| {
            for reducer in iter_reducers(module) {
                writeln!(
                    out,
                    "{}({}::{}),",
                    reducer_variant_name(&reducer.name),
                    reducer_module_name(&reducer.name),
                    reducer_args_type_name(&reducer.name),
                );
            }
        },
        "}\n",
    );
    out.newline();
    writeln!(
        out,
        "
impl __sdk::spacetime_module::InModule for Reducer {{
    type Module = RemoteModule;
}}
",
    );

    out.delimited_block(
        "impl __sdk::spacetime_module::Reducer for Reducer {",
        |out| {
            out.delimited_block(
                "fn reducer_name(&self) -> &'static str {",
                |out| {
<<<<<<< HEAD
                    out.delimited_block(
                        "match self {",
                        |out| {
                            for reducer in iter_reducers(module) {
                                writeln!(
                                    out,
                                    "Reducer::{}(_) => {:?},",
                                    reducer_variant_name(&reducer.name),
                                    reducer.name.deref(),
                                );
                            }
                        },
                        "}\n",
                    );
                },
                "}\n",
            );
            out.delimited_block(
                "fn reducer_args(&self) -> &dyn std::any::Any {",
                |out| {
                    out.delimited_block(
                        "match self {",
                        |out| {
                            for reducer in iter_reducers(module) {
                                writeln!(out, "Reducer::{}(args) => args,", reducer_variant_name(&reducer.name));
                            }
                        },
                        "}\n",
=======
                    for table_def in iter_tables(module) {
                        let table = TableSchema::from_module_def(module, table_def, (), 0.into()).validated().unwrap();
                        writeln!(
                            out,
                            "{:?} => client_cache.{}::<{}::{}>(callbacks, table_update),",
                            table.table_name,
                            if find_primary_key_column_index(&table).is_some() {
                                "handle_table_update_with_primary_key"
                            } else {
                                "handle_table_update_no_primary_key"
                            },
                            type_name(module, table_def.product_type_ref).to_case(Case::Snake),
                            type_name(module, table_def.product_type_ref).to_case(Case::Pascal),
                        );
                    }
                    writeln!(
                        out,
                        "_ => spacetimedb_sdk::log::error!(\"TableRowOperation on unknown table {{:?}}\", table_name),"
>>>>>>> 672f9abf
                    );
                },
                "}\n",
            );
        },
        "}\n",
    );

    out.delimited_block(
        "impl TryFrom<__ws::ReducerCallInfo> for Reducer {",
        |out| {
            writeln!(out, "type Error = __anyhow::Error;");
            out.delimited_block(
                "fn try_from(value: __ws::ReducerCallInfo) -> __anyhow::Result<Self> {",
                    |out| {
                        out.delimited_block(
                            "match &value.reducer_name[..] {",
                            |out| {
                                for reducer in iter_reducers(module) {
                                    writeln!(
                                        out,
                                        "{:?} => Ok(Reducer::{}(__sdk::spacetime_module::parse_reducer_args({:?}, &value.args)?)),",
                                        reducer.name.deref(),
                                        reducer_variant_name(&reducer.name),
                                        reducer.name.deref(),
                                    );
                                }
                                writeln!(
                                    out,
                                    "_ => Err(__anyhow::anyhow!(\"Unknown reducer {{:?}}\", value.reducer_name)),",
                                );
                            },
                            "}\n",
                        )
                    },
                "}\n",
            );
        },
        "}\n",
    )
}

fn print_db_update_defn(module: &ModuleDef, out: &mut Indenter) {
    writeln!(out, "#[derive(Default)]");
    writeln!(out, "#[allow(non_snake_case)]");
    writeln!(out, "#[doc(hidden)]");
    out.delimited_block(
        "pub struct DbUpdate {",
        |out| {
            for table in iter_tables(module) {
                writeln!(
                    out,
                    "{}: __sdk::spacetime_module::TableUpdate<{}>,",
                    table_method_name(&table.name),
                    type_ref_name(module, table.product_type_ref),
                );
            }
        },
        "}\n",
    );

    out.newline();

    out.delimited_block(
        "
impl TryFrom<__ws::DatabaseUpdate> for DbUpdate {
    type Error = __anyhow::Error;
    fn try_from(raw: __ws::DatabaseUpdate) -> Result<Self, Self::Error> {
        let mut db_update = DbUpdate::default();
        for table_update in raw.tables {
            match &table_update.table_name[..] {
",
        |out| {
            for table in iter_tables(module) {
                writeln!(
                    out,
                    "{:?} => db_update.{} = {}::parse_table_update(table_update.deletes, table_update.inserts)?,",
                    table.name.deref(),
                    table_method_name(&table.name),
                    table_module_name(&table.name),
                );
            }
        },
        "
                unknown => __anyhow::bail!(\"Unknown table {unknown:?} in DatabaseUpdate\"),
            }
        }
        Ok(db_update)
    }
}",
    );

    out.newline();

    writeln!(
        out,
        "
impl __sdk::spacetime_module::InModule for DbUpdate {{
    type Module = RemoteModule;
}}
",
    );

    out.delimited_block(
        "impl __sdk::spacetime_module::DbUpdate for DbUpdate {",
        |out| {
            out.delimited_block(
                "fn apply_to_client_cache(&self, cache: &mut __sdk::client_cache::ClientCache<RemoteModule>) {",
                |out| {
                    for table in iter_tables(module) {
                        writeln!(
                            out,
                            "cache.apply_diff_to_table::<{}>({:?}, &self.{});",
                            type_ref_name(module, table.product_type_ref),
                            table.name.deref(),
                            table_method_name(&table.name),
                        );
                    }
                },
                "}\n",
            );

            out.delimited_block(
                "fn invoke_row_callbacks(&self, event: &EventContext, callbacks: &mut __sdk::callbacks::DbCallbacks<RemoteModule>) {",
                |out| {
                    for table in iter_tables(module) {
                        writeln!(
                            out,
                            "callbacks.invoke_table_row_callbacks::<{}>({:?}, &self.{}, event);",
                            type_ref_name(module, table.product_type_ref),
                            table.name.deref(),
                            table_method_name(&table.name),
                        );
                    }
                },
                "}\n",
            );
        },
        "}\n",
    );
}

fn print_const_db_context_types(out: &mut Indenter) {
    writeln!(
        out,
        "
#[doc(hidden)]
pub struct RemoteModule;

impl __sdk::spacetime_module::InModule for RemoteModule {{
    type Module = Self;
}}

impl __sdk::spacetime_module::SpacetimeModule for RemoteModule {{
    type DbConnection = DbConnection;
    type EventContext = EventContext;
    type Reducer = Reducer;
    type DbView = RemoteTables;
    type Reducers = RemoteReducers;
    type DbUpdate = DbUpdate;
    type SubscriptionHandle = SubscriptionHandle;
}}

/// The `reducers` field of [`EventContext`] and [`DbConnection`],
/// with methods provided by extension traits for each reducer defined by the module.
pub struct RemoteReducers {{
    imp: __sdk::db_connection::DbContextImpl<RemoteModule>,
}}

impl __sdk::spacetime_module::InModule for RemoteReducers {{
    type Module = RemoteModule;
}}

/// The `db` field of [`EventContext`] and [`DbConnection`],
/// with methods provided by extension traits for each table defined by the module.
pub struct RemoteTables {{
    imp: __sdk::db_connection::DbContextImpl<RemoteModule>,
}}

impl __sdk::spacetime_module::InModule for RemoteTables {{
    type Module = RemoteModule;
}}

/// A connection to a remote module, including a materialized view of a subset of the database.
///
/// Connect to a remote module by calling [`DbConnection::builder`]
/// and using the [`__sdk::DbConnectionBuilder`] builder-pattern constructor.
///
/// You must explicitly advance the connection by calling any one of:
///
/// - [`DbConnection::frame_tick`].
/// - [`DbConnection::run_threaded`].
/// - [`DbConnection::run_async`].
/// - [`DbConnection::advance_one_message`].
/// - [`DbConnection::advance_one_message_blocking`].
/// - [`DbConnection::advance_one_message_async`].
///
/// Which of these methods you should call depends on the specific needs of your application,
/// but you must call one of them, or else the connection will never progress.
pub struct DbConnection {{
    /// Access to tables defined by the module via extension traits implemented for [`RemoteTables`].
    pub db: RemoteTables,
    /// Access to reducers defined by the module via extension traits implemented for [`RemoteReducers`].
    pub reducers: RemoteReducers,

    imp: __sdk::db_connection::DbContextImpl<RemoteModule>,
}}

impl __sdk::spacetime_module::InModule for DbConnection {{
    type Module = RemoteModule;
}}

impl __sdk::db_context::DbContext for DbConnection {{
    type DbView = RemoteTables;
    type Reducers = RemoteReducers;

    fn db(&self) -> &Self::DbView {{
        &self.db
    }}
    fn reducers(&self) -> &Self::Reducers {{
        &self.reducers
    }}

    fn is_active(&self) -> bool {{
        self.imp.is_active()
    }}

    fn disconnect(&self) -> __anyhow::Result<()> {{
        self.imp.disconnect()
    }}

    type SubscriptionBuilder = __sdk::subscription::SubscriptionBuilder<RemoteModule>;

    fn subscription_builder(&self) -> Self::SubscriptionBuilder {{
        __sdk::subscription::SubscriptionBuilder::new(&self.imp)
    }}

    fn try_identity(&self) -> Option<__sdk::Identity> {{
        self.imp.try_identity()
    }}
    fn address(&self) -> __sdk::Address {{
        self.imp.address()
    }}
}}

impl DbConnection {{
    /// Builder-pattern constructor for a connection to a remote module.
    ///
    /// See [`__sdk::DbConnectionBuilder`] for required and optional configuration for the new connection.
    pub fn builder() -> __sdk::DbConnectionBuilder<RemoteModule> {{
        __sdk::db_connection::DbConnectionBuilder::new()
    }}

    /// If any WebSocket messages are waiting, process one of them.
    ///
    /// Returns `true` if a message was processed, or `false` if the queue is empty.
    /// Callers should invoke this message in a loop until it returns `false`
    /// or for as much time is available to process messages.
    ///
    /// Returns an error if the connection is disconnected.
    /// If the disconnection in question was normal,
    ///  i.e. the result of a call to [`__sdk::DbContext::disconnect`],
    /// the returned error will be downcastable to [`__sdk::DisconnectedError`].
    ///
    /// This is a low-level primitive exposed for power users who need significant control over scheduling.
    /// Most applications should call [`Self::frame_tick`] each frame
    /// to fully exhaust the queue whenever time is available.
    pub fn advance_one_message(&self) -> __anyhow::Result<bool> {{
        self.imp.advance_one_message()
    }}

    /// Process one WebSocket message, potentially blocking the current thread until one is received.
    ///
    /// Returns an error if the connection is disconnected.
    /// If the disconnection in question was normal,
    ///  i.e. the result of a call to [`__sdk::DbContext::disconnect`],
    /// the returned error will be downcastable to [`__sdk::DisconnectedError`].
    ///
    /// This is a low-level primitive exposed for power users who need significant control over scheduling.
    /// Most applications should call [`Self::run_threaded`] to spawn a thread
    /// which advances the connection automatically.
    pub fn advance_one_message_blocking(&self) -> __anyhow::Result<()> {{
        self.imp.advance_one_message_blocking()
    }}

    /// Process one WebSocket message, `await`ing until one is received.
    ///
    /// Returns an error if the connection is disconnected.
    /// If the disconnection in question was normal,
    ///  i.e. the result of a call to [`__sdk::DbContext::disconnect`],
    /// the returned error will be downcastable to [`__sdk::DisconnectedError`].
    ///
    /// This is a low-level primitive exposed for power users who need significant control over scheduling.
    /// Most applications should call [`Self::run_async`] to run an `async` loop
    /// which advances the connection when polled.
    pub async fn advance_one_message_async(&self) -> __anyhow::Result<()> {{
        self.imp.advance_one_message_async().await
    }}

    /// Process all WebSocket messages waiting in the queue,
    /// then return without `await`ing or blocking the current thread.
    pub fn frame_tick(&self) -> __anyhow::Result<()> {{
        self.imp.frame_tick()
    }}

    /// Spawn a thread which processes WebSocket messages as they are received.
    pub fn run_threaded(&self) -> std::thread::JoinHandle<()> {{
        self.imp.run_threaded()
    }}

    /// Run an `async` loop which processes WebSocket messages when polled.
    pub async fn run_async(&self) -> __anyhow::Result<()> {{
        self.imp.run_async().await
    }}
}}

impl __sdk::spacetime_module::DbConnection for DbConnection {{
    fn new(imp: __sdk::db_connection::DbContextImpl<RemoteModule>) -> Self {{
        Self {{
            db: RemoteTables {{ imp: imp.clone() }},
            reducers: RemoteReducers {{ imp: imp.clone() }},
            imp,
        }}
    }}
}}

/// A [`DbConnection`] augmented with an [`__sdk::Event`],
/// passed to various callbacks invoked by the SDK.
pub struct EventContext {{
    /// Access to tables defined by the module via extension traits implemented for [`RemoteTables`].
    pub db: RemoteTables,
    /// Access to reducers defined by the module via extension traits implemented for [`RemoteReducers`].
    pub reducers: RemoteReducers,
    /// The event which caused these callbacks to run.
    pub event: __sdk::event::Event<Reducer>,
    imp: __sdk::db_connection::DbContextImpl<RemoteModule>,
}}

impl __sdk::spacetime_module::InModule for EventContext {{
    type Module = RemoteModule;
}}

impl __sdk::db_context::DbContext for EventContext {{
    type DbView = RemoteTables;
    type Reducers = RemoteReducers;

    fn db(&self) -> &Self::DbView {{
        &self.db
    }}
    fn reducers(&self) -> &Self::Reducers {{
        &self.reducers
    }}

    fn is_active(&self) -> bool {{
        self.imp.is_active()
    }}

    fn disconnect(&self) -> spacetimedb_sdk::anyhow::Result<()> {{
        self.imp.disconnect()
    }}

    type SubscriptionBuilder = __sdk::subscription::SubscriptionBuilder<RemoteModule>;

    fn subscription_builder(&self) -> Self::SubscriptionBuilder {{
        __sdk::subscription::SubscriptionBuilder::new(&self.imp)
    }}

    fn try_identity(&self) -> Option<__sdk::Identity> {{
        self.imp.try_identity()
    }}
    fn address(&self) -> __sdk::Address {{
        self.imp.address()
    }}
}}

impl __sdk::spacetime_module::EventContext for EventContext {{
    fn event(&self) -> &__sdk::event::Event<Reducer> {{
        &self.event
    }}
    fn new(imp: __sdk::db_connection::DbContextImpl<RemoteModule>, event: __sdk::event::Event<Reducer>) -> Self {{
        Self {{
            db: RemoteTables {{ imp: imp.clone() }},
            reducers: RemoteReducers {{ imp: imp.clone() }},
            event,
            imp,
        }}
    }}
}}

/// A handle on a subscribed query.
// TODO: Document this better after implementing the new subscription API.
pub struct SubscriptionHandle {{
    imp: __sdk::subscription::SubscriptionHandleImpl<RemoteModule>,
}}

impl __sdk::spacetime_module::InModule for SubscriptionHandle {{
    type Module = RemoteModule;
}}

impl __sdk::spacetime_module::SubscriptionHandle for SubscriptionHandle {{
    fn new(imp: __sdk::subscription::SubscriptionHandleImpl<RemoteModule>) -> Self {{
        Self {{ imp }}
    }}
}}

/// Alias trait for a [`__sdk::DbContext`] connected to this module,
/// with that trait's associated types bounded to this module's concrete types.
///
/// Users can use this trait as a boundary on definitions which should accept
/// either a [`DbConnection`] or an [`EventContext`] and operate on either.
pub trait RemoteDbContext: __sdk::DbContext<
    DbView = RemoteTables,
    Reducers = RemoteReducers,
    SubscriptionBuilder = __sdk::subscription::SubscriptionBuilder<RemoteModule>,
> {{}}
impl<Ctx: __sdk::DbContext<
    DbView = RemoteTables,
    Reducers = RemoteReducers,
    SubscriptionBuilder = __sdk::subscription::SubscriptionBuilder<RemoteModule>,
>> RemoteDbContext for Ctx {{}}
",
    );
}

/// Print `use super::` imports for each of the `imports`.
fn print_imports(module: &ModuleDef, out: &mut Indenter, imports: Imports) {
    for typeref in imports {
        let module_name = type_ref_module_name(module, typeref);
        let type_name = type_ref_name(module, typeref);
        writeln!(out, "use super::{module_name}::{type_name};");
    }
}

/// Use `search_function` on `roots` to detect required imports, then print them with `print_imports`.
///
/// `this_file` is passed and excluded for the case of recursive types:
/// without it, the definition for a type like `struct Foo { foos: Vec<Foo> }`
/// would attempt to include `import super::foo::Foo`, which fails to compile.
fn gen_and_print_imports(
    module: &ModuleDef,
    out: &mut Indenter,
    roots: &[(Identifier, AlgebraicTypeUse)],
    dont_import: &[AlgebraicTypeRef],
) {
    let mut imports = BTreeSet::new();

    for (_, ty) in roots {
        ty.for_each_ref(|r| {
            imports.insert(r);
        });
    }
    for skip in dont_import {
        imports.remove(skip);
    }

    print_imports(module, out, imports);
}<|MERGE_RESOLUTION|>--- conflicted
+++ resolved
@@ -6,15 +6,8 @@
 use spacetimedb_primitives::ColList;
 use spacetimedb_schema::def::{ModuleDef, ReducerDef, ScopedTypeName, TableDef, TypeDef};
 use spacetimedb_schema::identifier::Identifier;
-<<<<<<< HEAD
-use spacetimedb_schema::schema::TableSchema;
+use spacetimedb_schema::schema::{Schema, TableSchema};
 use spacetimedb_schema::type_for_generate::{AlgebraicTypeDef, AlgebraicTypeUse, PrimitiveType};
-=======
-use spacetimedb_schema::schema::{Schema, TableSchema};
-use spacetimedb_schema::type_for_generate::{
-    AlgebraicTypeDef, AlgebraicTypeUse, PlainEnumTypeDef, PrimitiveType, ProductTypeDef, SumTypeDef,
-};
->>>>>>> 672f9abf
 use std::collections::BTreeSet;
 use std::fmt::{self, Write};
 use std::ops::Deref;
@@ -114,7 +107,7 @@
 Requested namespace: {namespace}",
         );
 
-        let schema = TableSchema::from_module_def(table, 0.into())
+        let schema = TableSchema::from_module_def(module, table, (), 0.into())
             .validated()
             .expect("Failed to generate table due to validation errors");
 
@@ -280,7 +273,7 @@
             );
         }
 
-        let constraints = schema.column_constraints();
+        let constraints = schema.backcompat_column_constraints();
 
         for field in schema.columns() {
             if constraints[&ColList::from(field.col_pos)].has_unique() {
@@ -689,17 +682,10 @@
 
         let name = ident.deref().to_case(Case::Snake);
 
-<<<<<<< HEAD
         write!(out, "{name}: ")?;
         write_type(module, out, ty)?;
         writeln!(out, ",")?;
     }
-=======
-    let table = TableSchema::from_module_def(module, table, (), 0.into())
-        .validated()
-        .expect("Failed to generate table due to validation errors");
-    print_impl_tabletype(module, out, &type_name, product_def, &table);
->>>>>>> 672f9abf
 
     Ok(())
 }
@@ -753,73 +739,8 @@
     table_name.deref().to_case(Case::Snake) + "_table"
 }
 
-<<<<<<< HEAD
 fn table_method_name(table_name: &Identifier) -> String {
     table_name.deref().to_case(Case::Snake)
-=======
-fn print_table_filter_methods(
-    module: &ModuleDef,
-    out: &mut Indenter,
-    table_type_name: &str,
-    product_def: &ProductTypeDef,
-    table: &TableSchema,
-) {
-    write!(out, "impl {table_type_name} ");
-    let constraints = table.backcompat_column_constraints();
-    out.delimited_block(
-        "{",
-        |out| {
-            for field in table.columns() {
-                let field_name = field.col_name.deref().to_case(Case::Snake);
-                let col_ty = &product_def.elements[field.col_pos.idx()].1;
-                match col_ty {
-                    AlgebraicTypeUse::Ref(_)
-                    | AlgebraicTypeUse::Array(_)
-                    | AlgebraicTypeUse::Map { .. }
-                    | AlgebraicTypeUse::Option(_) => continue,
-                    _ => {}
-                }
-                writeln!(out, "{ALLOW_UNUSED}");
-                write!(out, "pub fn filter_by_{field_name}({field_name}: ");
-                // TODO: the filter methods should take the target value by
-                //       reference. String fields should take &str, and array/vector
-                //       fields should take &[T]. Determine if integer types should be by
-                //       value. Is there a trait for this?
-                //       Look at `Borrow` or Deref or AsRef?
-                write_type(module, out, col_ty);
-                write!(out, ") -> ");
-                let ct = constraints[&ColList::new(field.col_pos)];
-
-                write!(out, "TableIter<Self>");
-                out.delimited_block(
-                    " {",
-                    |out| {
-                        writeln!(
-                            out,
-                            // TODO: for primary keys, we should be able to do better than
-                            //       `find` or `filter`. We should be able to look up
-                            //       directly in the `TableCache`.
-                            "Self::filter(|row| row.{field_name} == {field_name})",
-                        )
-                    },
-                    "}\n",
-                );
-                if ct.has_unique() {
-                    writeln!(out, "{ALLOW_UNUSED}");
-                    write!(out, "pub fn find_by_{field_name}({field_name}: ");
-                    write_type(module, out, col_ty);
-                    write!(out, ") -> Option<Self> ");
-                    out.delimited_block(
-                        "{",
-                        |out| writeln!(out, "Self::find(|row| row.{field_name} == {field_name})"),
-                        "}\n",
-                    );
-                }
-            }
-        },
-        "}\n",
-    )
->>>>>>> 672f9abf
 }
 
 fn reducer_args_type_name(reducer_name: &Identifier) -> String {
@@ -917,7 +838,6 @@
             out.delimited_block(
                 "fn reducer_name(&self) -> &'static str {",
                 |out| {
-<<<<<<< HEAD
                     out.delimited_block(
                         "match self {",
                         |out| {
@@ -946,26 +866,6 @@
                             }
                         },
                         "}\n",
-=======
-                    for table_def in iter_tables(module) {
-                        let table = TableSchema::from_module_def(module, table_def, (), 0.into()).validated().unwrap();
-                        writeln!(
-                            out,
-                            "{:?} => client_cache.{}::<{}::{}>(callbacks, table_update),",
-                            table.table_name,
-                            if find_primary_key_column_index(&table).is_some() {
-                                "handle_table_update_with_primary_key"
-                            } else {
-                                "handle_table_update_no_primary_key"
-                            },
-                            type_name(module, table_def.product_type_ref).to_case(Case::Snake),
-                            type_name(module, table_def.product_type_ref).to_case(Case::Pascal),
-                        );
-                    }
-                    writeln!(
-                        out,
-                        "_ => spacetimedb_sdk::log::error!(\"TableRowOperation on unknown table {{:?}}\", table_name),"
->>>>>>> 672f9abf
                     );
                 },
                 "}\n",
