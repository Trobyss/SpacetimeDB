--- conflicted
+++ resolved
@@ -84,15 +84,5 @@
 
 [dev-dependencies]
 insta.workspace = true
-<<<<<<< HEAD
-
-[features]
-standalone = ["spacetimedb-standalone"]
-default = ["standalone"]
-# Perfmaps for profiling modules
-perfmap = ["spacetimedb-core/perfmap", "spacetimedb-standalone/perfmap"]
-
-=======
 fs-err.workspace = true
-spacetimedb-testing = { path = "../testing" }
->>>>>>> 9bd75787
+spacetimedb-testing = { path = "../testing" }