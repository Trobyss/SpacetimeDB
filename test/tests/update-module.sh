#!/bin/bash

if [ "$DESCRIBE_TEST" = 1 ] ; then
    echo "This tests publishing a module without the --clear-database option"
    exit
fi

set -euox pipefail

source "./test/lib.include"

cat > "${PROJECT_PATH}/src/lib.rs" << EOF
use spacetimedb::{println, spacetimedb};

#[spacetimedb(table)]
pub struct Person {
    #[primarykey]
    #[autoinc]
    id: u64,
    name: String,
}

#[spacetimedb(reducer)]
pub fn add(name: String) {
<<<<<<< HEAD
    let _ = Person::insert(Person { id: 0, name }).unwrap();
=======
    Person::insert(Person { id: 0, name }).unwrap();
>>>>>>> 3ecc69d0
}

#[spacetimedb(reducer)]
pub fn say_hello() {
    for person in Person::iter() {
        println!("Hello, {}!", person.name);
    }
    println!("Hello, World!");
}
EOF

IDENT=$(basename "$PROJECT_PATH")
run_test cargo run publish --skip_clippy --project-path "$PROJECT_PATH" "$IDENT"
[ "1" == "$(grep -c "reated new database" "$TEST_OUT")" ]

run_test cargo run call "$IDENT" add '["Robert"]'
run_test cargo run call "$IDENT" add '["Julie"]'
run_test cargo run call "$IDENT" add '["Samantha"]'
run_test cargo run call "$IDENT" say_hello
run_test cargo run logs "$IDENT" 100
[ ' Hello, Samantha!' == "$(grep 'Samantha' "$TEST_OUT" | tail -n 4 | cut -d: -f4-)" ]
[ ' Hello, Julie!' == "$(grep 'Julie' "$TEST_OUT" | tail -n 4 | cut -d: -f4-)" ]
[ ' Hello, Robert!' == "$(grep 'Robert' "$TEST_OUT" | tail -n 4 | cut -d: -f4-)" ]
[ ' Hello, World!' == "$(grep 'World' "$TEST_OUT" | tail -n 4 | cut -d: -f4-)" ]

# Unchanged module is ok
run_test cargo run publish --skip_clippy --project-path "$PROJECT_PATH" "$IDENT"
[ "1" == "$(grep -c "Updated database" "$TEST_OUT")" ]

# Changing an existing table isn't
cat > "${PROJECT_PATH}/src/lib.rs" <<EOF
use spacetimedb::spacetimedb;

#[spacetimedb(table)]
pub struct Person {
    #[primarykey]
    #[autoinc]
    id: u64,
    name: String,
    age: u8,
}
EOF

run_test cargo run publish --skip_clippy --project-path "$PROJECT_PATH" "$IDENT" || true
[ "1" == "$(grep -c "Error: Database update rejected" "$TEST_OUT")" ]

# Adding an index is fine, too, and invokes update
cat > "${PROJECT_PATH}/src/lib.rs" <<EOF
use spacetimedb::{println, spacetimedb};

#[spacetimedb(table)]
#[spacetimedb(index(btree, name = "name", name))]
pub struct Person {
    #[primarykey]
    #[autoinc]
    id: u64,
    name: String,
}

#[spacetimedb(update)]
pub fn on_module_update() {
    println!("INDEX ADDED");
}
EOF

<<<<<<< HEAD
run_test cargo run publish -S -d --project-path "$PROJECT_PATH" "$IDENT"
=======
run_test cargo run publish --skip_clippy --project-path "$PROJECT_PATH" "$IDENT"
>>>>>>> 3ecc69d0
[ "1" == "$(grep -c "Updated database" "$TEST_OUT")" ]
run_test cargo run logs "$IDENT" 1
[ ' INDEX ADDED' == "$(grep 'INDEX ADDED' "$TEST_OUT" | tail -n 1 | cut -d: -f4-)" ]

# Adding a table is ok, and invokes update
cat > "${PROJECT_PATH}/src/lib.rs" <<EOF
use spacetimedb::{println, spacetimedb};

#[spacetimedb(table)]
pub struct Person {
    #[primarykey]
    #[autoinc]
    id: u64,
    name: String,
}

#[spacetimedb(table)]
pub struct Pet {
    species: String,
}

#[spacetimedb(update)]
pub fn on_module_update() {
    println!("MODULE UPDATED");
}
EOF

run_test cargo run publish --skip_clippy --project-path "$PROJECT_PATH" "$IDENT"
[ "1" == "$(grep -c "Updated database" "$TEST_OUT")" ]
run_test cargo run logs "$IDENT" 1
[ ' MODULE UPDATED' == "$(grep 'MODULE UPDATED' "$TEST_OUT" | tail -n 1 | cut -d: -f4-)" ]<|MERGE_RESOLUTION|>--- conflicted
+++ resolved
@@ -22,11 +22,7 @@
 
 #[spacetimedb(reducer)]
 pub fn add(name: String) {
-<<<<<<< HEAD
     let _ = Person::insert(Person { id: 0, name }).unwrap();
-=======
-    Person::insert(Person { id: 0, name }).unwrap();
->>>>>>> 3ecc69d0
 }
 
 #[spacetimedb(reducer)]
@@ -92,11 +88,7 @@
 }
 EOF
 
-<<<<<<< HEAD
-run_test cargo run publish -S -d --project-path "$PROJECT_PATH" "$IDENT"
-=======
 run_test cargo run publish --skip_clippy --project-path "$PROJECT_PATH" "$IDENT"
->>>>>>> 3ecc69d0
 [ "1" == "$(grep -c "Updated database" "$TEST_OUT")" ]
 run_test cargo run logs "$IDENT" 1
 [ ' INDEX ADDED' == "$(grep 'INDEX ADDED' "$TEST_OUT" | tail -n 1 | cut -d: -f4-)" ]
