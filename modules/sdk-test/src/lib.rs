--- conflicted
+++ resolved
@@ -550,11 +550,7 @@
 
 #[spacetimedb::reducer]
 fn update_pk_simple_enum(ctx: &ReducerContext, a: SimpleEnum, data: i32) -> anyhow::Result<()> {
-<<<<<<< HEAD
-    let Some(mut o) = ctx.db.pk_simple_enum().a().find(&a) else {
-=======
     let Some(mut o) = ctx.db.pk_simple_enum().a().find(a) else {
->>>>>>> bf395a66
         return Err(anyhow!("row not found"));
     };
     o.data = data;
@@ -784,8 +780,6 @@
     data: i32,
 }
 
-<<<<<<< HEAD
-=======
 #[spacetimedb::client_visibility_filter]
 const USERS_FILTER: spacetimedb::Filter = spacetimedb::Filter::Sql("SELECT * FROM users WHERE identity = :sender");
 
@@ -802,7 +796,6 @@
     Ok(())
 }
 
->>>>>>> bf395a66
 #[spacetimedb::table(name = indexed_simple_enum, public)]
 struct IndexedSimpleEnum {
     #[index(btree)]
