--- conflicted
+++ resolved
@@ -106,13 +106,8 @@
 
       - name: Ensure C# autogen bindings are up-to-date
         run: |
-<<<<<<< HEAD
-          cargo run --example regen-csharp-moduledef
+          cargo run -p spacetimedb-codegen --example regen-csharp-moduledef
           bash tools/check-diff.sh crates/bindings-csharp
-=======
-          cargo run -p spacetimedb-codegen --example regen-csharp-moduledef
-          git diff --exit-code -- crates/bindings-csharp
->>>>>>> dc3dd68e
 
       - name: C# bindings tests
         working-directory: crates/bindings-csharp
